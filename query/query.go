// Copyright 2016 Google Inc. All rights reserved.
//
// Licensed under the Apache License, Version 2.0 (the "License");
// you may not use this file except in compliance with the License.
// You may obtain a copy of the License at
//
//    http://www.apache.org/licenses/LICENSE-2.0
//
// Unless required by applicable law or agreed to in writing, software
// distributed under the License is distributed on an "AS IS" BASIS,
// WITHOUT WARRANTIES OR CONDITIONS OF ANY KIND, either express or implied.
// See the License for the specific language governing permissions and
// limitations under the License.

package query

import (
	"bytes"
	"encoding/gob"
	"encoding/json"
	"fmt"
	"log"
	"reflect"
	"regexp/syntax"
	"sort"
	"strings"
<<<<<<< HEAD

	"github.com/RoaringBitmap/roaring"
=======
	"sync"
>>>>>>> b86ecca1
)

var _ = log.Println

// Q is a representation for a possibly hierarchical search query.
type Q interface {
	String() string
}

// RPCUnwrap processes q to remove RPC specific elements from q. This is
// needed because gob isn't flexible enough for us. This should be called by
// RPC servers at the client/server boundary so that q works with the rest of
// zoekt.
func RPCUnwrap(q Q) Q {
	if cache, ok := q.(*GobCache); ok {
		return cache.Q
	}
	return q
}

// RawConfig filters repositories based on their encoded RawConfig map.
type RawConfig uint64

const (
	RcOnlyPublic   RawConfig = 1
	RcOnlyPrivate  RawConfig = 2
	RcOnlyForks    RawConfig = 1 << 2
	RcNoForks      RawConfig = 2 << 2
	RcOnlyArchived RawConfig = 1 << 4
	RcNoArchived   RawConfig = 2 << 4
)

var flagNames = map[RawConfig]string{
	RcOnlyPublic:   "RcOnlyPublic",
	RcOnlyPrivate:  "RcOnlyPrivate",
	RcOnlyForks:    "RcOnlyForks",
	RcNoForks:      "RcNoForks",
	RcOnlyArchived: "RcOnlyArchived",
	RcNoArchived:   "RcNoArchived",
}

func (r RawConfig) String() string {
	var s []string
	for f, label := range flagNames {
		if r&f != 0 {
			s = append(s, label)
		}
	}
	return fmt.Sprintf("rawConfig:%s", strings.Join(s, "|"))
}

// RegexpQuery is a query looking for regular expressions matches.
type Regexp struct {
	Regexp        *syntax.Regexp
	FileName      bool
	Content       bool
	CaseSensitive bool
}

// Symbol finds a string that is a symbol.
type Symbol struct {
	Expr Q
}

func (s *Symbol) String() string {
	return fmt.Sprintf("sym:%s", s.Expr)
}

func (q *Regexp) String() string {
	pref := ""
	if q.FileName {
		pref = "file_"
	}
	if q.CaseSensitive {
		pref = "case_" + pref
	}
	return fmt.Sprintf("%sregex:%q", pref, q.Regexp.String())
}

// gobRegexp wraps Regexp to make it gob-encodable/decodable. Regexp contains syntax.Regexp, which
// contains slices/arrays with possibly nil elements, which gob doesn't support
// (https://github.com/golang/go/issues/1501).
type gobRegexp struct {
	Regexp       // Regexp.Regexp (*syntax.Regexp) is set to nil and its string is set in RegexpString
	RegexpString string
}

// GobEncode implements gob.Encoder.
func (q Regexp) GobEncode() ([]byte, error) {
	gobq := gobRegexp{Regexp: q, RegexpString: q.Regexp.String()}
	gobq.Regexp.Regexp = nil // can't be gob-encoded/decoded
	return json.Marshal(gobq)
}

// GobDecode implements gob.Decoder.
func (q *Regexp) GobDecode(data []byte) error {
	var gobq gobRegexp
	err := json.Unmarshal(data, &gobq)
	if err != nil {
		return err
	}
	gobq.Regexp.Regexp, err = syntax.Parse(gobq.RegexpString, regexpFlags)
	if err != nil {
		return err
	}
	*q = gobq.Regexp
	return nil
}

type caseQ struct {
	Flavor string
}

func (c *caseQ) String() string {
	return "case:" + c.Flavor
}

type Language struct {
	Language string
}

func (l *Language) String() string {
	return "lang:" + l.Language
}

type Const struct {
	Value bool
}

func (q *Const) String() string {
	if q.Value {
		return "TRUE"
	}
	return "FALSE"
}

type Repo struct {
	Pattern string
}

func (q *Repo) String() string {
	return fmt.Sprintf("repo:%s", q.Pattern)
}

// RepoBranches is a list of branches in repos to match. It is a Sourcegraph
// addition and only used in the RPC interface for efficient checking of large
// repo lists.
type RepoBranches struct {
	// Set is map reponame -> [branch]
	Set map[string][]string

	// IDs is an alternative representation from branch to compressed repo ids
	IDs map[string]*roaring.Bitmap
}

func (q *RepoBranches) String() string {
	var detail string
	switch {
	case len(q.IDs) > 0:
		detail = fmt.Sprintf("ids=%d", len(q.IDs))
	case len(q.Set) > 5:
		// Large sets being output are not useful
		detail = fmt.Sprintf("set=%d", len(q.Set))
	default:
		repos := make([]string, len(q.Set))
		i := 0
		for repo, branches := range q.Set {
			// repo@master:develop:master
			repos[i] = fmt.Sprintf("%s@%s", repo, strings.Join(branches, ":"))
			i++
		}
		sort.Strings(repos)
		detail = strings.Join(repos, " ")
	}
	return fmt.Sprintf("(repobranches %s)", detail)
}

// Branches returns a query representing the branches to search for name.
func (q *RepoBranches) Branches(name string, id uint32) Q {
	var branches []string

	switch {
	case len(q.IDs) > 0:
		for branch, ids := range q.IDs {
			if ids != nil && ids.Contains(id) {
				branches = append(branches, branch)
			}
		}
		sort.Strings(branches)
	case len(q.Set) > 0:
		branches = q.Set[name]
	}

	if len(branches) == 0 {
		return &Const{Value: false}
	}

	// New sub query is (or (branch branches[0]) ...)
	qs := make([]Q, len(branches))
	for i, branch := range branches {
		qs[i] = &Branch{Pattern: branch, Exact: true}
	}
	return NewOr(qs...)
}

// MarshalBinary implements a specialized encoder for RepoBranches.
func (q *RepoBranches) MarshalBinary() ([]byte, error) {
	if q.IDs != nil {
		return repoBranchesIDsEncode(q.IDs)
	}
	return repoBranchesEncode(q.Set)
}

// UnmarshalBinary implements a specialized decoder for RepoBranches.
func (q *RepoBranches) UnmarshalBinary(b []byte) (err error) {
	// binaryReader returns strings pointing into b to avoid allocations. We
	// don't own b, so we create a copy of it.
	r := &binaryReader{b: append(make([]byte, 0, len(b)), b...)}

	switch v := r.byt(); v { // Version
	case 1:
		q.Set, err = repoBranchesDecode(r)
	case 2:
		q.IDs, err = repoBranchesIDsDecode(r)
	default:
		return fmt.Errorf("unsupported RepoBranches encoding version %d", v)
	}

	return err
}

// RepoSet is a list of repos to match. It is a Sourcegraph addition and only
// used in the RPC interface for efficient checking of large repo lists.
type RepoSet struct {
	Set map[string]bool

	IDs *roaring.Bitmap
}

func (q *RepoSet) IsEmpty() bool {
	return (q.IDs == nil || q.IDs.IsEmpty()) && len(q.Set) == 0
}

func (q *RepoSet) Contains(name string, id uint32) bool {
	switch {
	case q.IDs != nil:
		return q.IDs.Contains(id)
	case len(q.Set) > 0:
		return q.Set[name]
	default:
		return false
	}
}

func (q *RepoSet) String() string {
	var detail string
	switch {
	case q.IDs != nil:
		detail = fmt.Sprintf("ids=%d", q.IDs.GetCardinality())
	case len(q.Set) > 5:
		detail = fmt.Sprintf("set=%d", len(q.Set))
	default:
		repos := make([]string, len(q.Set))
		i := 0
		for repo := range q.Set {
			repos[i] = repo
			i++
		}
		sort.Strings(repos)
		detail = strings.Join(repos, " ")
	}
	return fmt.Sprintf("(reposet %s)", detail)
}

func NewRepoSet(repo ...string) *RepoSet {
	s := &RepoSet{Set: make(map[string]bool)}
	for _, r := range repo {
		s.Set[r] = true
	}
	return s
}

const (
	TypeFileMatch uint8 = iota
	TypeFileName
	TypeRepo
)

// Type changes the result type returned.
type Type struct {
	Child Q
	Type  uint8
}

func (q *Type) String() string {
	switch q.Type {
	case TypeFileMatch:
		return fmt.Sprintf("(type:filematch %s)", q.Child)
	case TypeFileName:
		return fmt.Sprintf("(type:filename %s)", q.Child)
	case TypeRepo:
		return fmt.Sprintf("(type:repo %s)", q.Child)
	default:
		return fmt.Sprintf("(type:UNKNOWN %s)", q.Child)
	}
}

// Substring is the most basic query: a query for a substring.
type Substring struct {
	Pattern       string
	CaseSensitive bool

	// Match only filename
	FileName bool

	// Match only content
	Content bool
}

func (q *Substring) String() string {
	s := ""

	t := ""
	if q.FileName {
		t = "file_"
	} else if q.Content {
		t = "content_"
	}

	s += fmt.Sprintf("%ssubstr:%q", t, q.Pattern)
	if q.CaseSensitive {
		s = "case_" + s
	}
	return s
}

type setCaser interface {
	setCase(string)
}

func (q *Substring) setCase(k string) {
	switch k {
	case "yes":
		q.CaseSensitive = true
	case "no":
		q.CaseSensitive = false
	case "auto":
		// TODO - unicode
		q.CaseSensitive = (q.Pattern != string(toLower([]byte(q.Pattern))))
	}
}

func (q *Symbol) setCase(k string) {
	if sc, ok := q.Expr.(setCaser); ok {
		sc.setCase(k)
	}
}

func (q *Regexp) setCase(k string) {
	switch k {
	case "yes":
		q.CaseSensitive = true
	case "no":
		q.CaseSensitive = false
	case "auto":
		q.CaseSensitive = (q.Regexp.String() != LowerRegexp(q.Regexp).String())
	}
}

// GobCache exists so we only pay the cost of marshalling a query once when we
// aggregate it out over all the replicas.
//
// Our query and eval layer do not support GobCache. Instead, at the gob
// boundaries (RPC and Streaming) we check if the Q is a GobCache and unwrap
// it.
//
// "I wish we could get rid of this code soon enough" - tomas
type GobCache struct {
	Q

	once sync.Once
	data []byte
	err  error
}

// GobEncode implements gob.Encoder.
func (q *GobCache) GobEncode() ([]byte, error) {
	q.once.Do(func() {
		var buf bytes.Buffer
		enc := gob.NewEncoder(&buf)
		q.err = enc.Encode(&gobWrapper{
			WrappedQ: q.Q,
		})
		q.data = buf.Bytes()
	})
	return q.data, q.err
}

// GobDecode implements gob.Decoder.
func (q *GobCache) GobDecode(data []byte) error {
	dec := gob.NewDecoder(bytes.NewBuffer(data))
	var w gobWrapper
	err := dec.Decode(&w)
	if err != nil {
		return err
	}
	q.Q = w.WrappedQ
	return nil
}

// gobWrapper is needed so the gob decoder works.
type gobWrapper struct {
	WrappedQ Q
}

func (q *GobCache) String() string {
	return fmt.Sprintf("GobCache(%s)", q.Q)
}

// Or is matched when any of its children is matched.
type Or struct {
	Children []Q
}

func (q *Or) String() string {
	var sub []string
	for _, ch := range q.Children {
		sub = append(sub, ch.String())
	}
	return fmt.Sprintf("(or %s)", strings.Join(sub, " "))
}

// Not inverts the meaning of its child.
type Not struct {
	Child Q
}

func (q *Not) String() string {
	return fmt.Sprintf("(not %s)", q.Child)
}

// And is matched when all its children are.
type And struct {
	Children []Q
}

func (q *And) String() string {
	var sub []string
	for _, ch := range q.Children {
		sub = append(sub, ch.String())
	}
	return fmt.Sprintf("(and %s)", strings.Join(sub, " "))
}

// NewAnd is syntactic sugar for constructing And queries.
func NewAnd(qs ...Q) Q {
	return &And{Children: qs}
}

// NewOr is syntactic sugar for constructing Or queries.
func NewOr(qs ...Q) Q {
	return &Or{Children: qs}
}

// Branch limits search to a specific branch.
type Branch struct {
	Pattern string

	// exact is true if we want to Pattern to equal branch.
	Exact bool
}

func (q *Branch) String() string {
	if q.Exact {
		return fmt.Sprintf("branch=%q", q.Pattern)
	}
	return fmt.Sprintf("branch:%q", q.Pattern)
}

func queryChildren(q Q) []Q {
	switch s := q.(type) {
	case *And:
		return s.Children
	case *Or:
		return s.Children
	}
	return nil
}

func flattenAndOr(children []Q, typ Q) ([]Q, bool) {
	var flat []Q
	changed := false
	for _, ch := range children {
		ch, subChanged := flatten(ch)
		changed = changed || subChanged
		if reflect.TypeOf(ch) == reflect.TypeOf(typ) {
			changed = true
			subChildren := queryChildren(ch)
			if subChildren != nil {
				flat = append(flat, subChildren...)
			}
		} else {
			flat = append(flat, ch)
		}
	}

	return flat, changed
}

// (and (and x y) z) => (and x y z) , the same for "or"
func flatten(q Q) (Q, bool) {
	switch s := q.(type) {
	case *And:
		if len(s.Children) == 1 {
			return s.Children[0], true
		}
		flatChildren, changed := flattenAndOr(s.Children, s)
		return &And{flatChildren}, changed
	case *Or:
		if len(s.Children) == 1 {
			return s.Children[0], true
		}
		flatChildren, changed := flattenAndOr(s.Children, s)
		return &Or{flatChildren}, changed
	case *Not:
		child, changed := flatten(s.Child)
		return &Not{child}, changed
	case *Type:
		child, changed := flatten(s.Child)
		return &Type{Child: child, Type: s.Type}, changed
	default:
		return q, false
	}
}

func mapQueryList(qs []Q, f func(Q) Q) []Q {
	neg := make([]Q, len(qs))
	for i, sub := range qs {
		neg[i] = Map(sub, f)
	}
	return neg
}

func invertConst(q Q) Q {
	c, ok := q.(*Const)
	if ok {
		return &Const{!c.Value}
	}
	return q
}

func evalAndOrConstants(q Q, children []Q) Q {
	_, isAnd := q.(*And)

	children = mapQueryList(children, evalConstants)

	newCH := children[:0]
	for _, ch := range children {
		c, ok := ch.(*Const)
		if ok {
			if c.Value == isAnd {
				continue
			} else {
				return ch
			}
		}
		newCH = append(newCH, ch)
	}
	if len(newCH) == 0 {
		return &Const{isAnd}
	}
	if isAnd {
		return &And{newCH}
	}
	return &Or{newCH}
}

func evalConstants(q Q) Q {
	switch s := q.(type) {
	case *And:
		return evalAndOrConstants(q, s.Children)
	case *Or:
		return evalAndOrConstants(q, s.Children)
	case *Not:
		ch := evalConstants(s.Child)
		if _, ok := ch.(*Const); ok {
			return invertConst(ch)
		}
		return &Not{ch}
	case *Type:
		ch := evalConstants(s.Child)
		if _, ok := ch.(*Const); ok {
			// If q is the root query, then evaluating this to a const changes
			// the type of result we will return. However, the only case this
			// makes sense is `type:repo TRUE` to return all repos or
			// `type:file TRUE` to return all filenames. For other cases we
			// want to do this constant folding though, so we allow the
			// unexpected behaviour mentioned previously.
			return ch
		}
		return &Type{Child: ch, Type: s.Type}
	case *Substring:
		if len(s.Pattern) == 0 {
			return &Const{true}
		}
	case *Regexp:
		if s.Regexp.Op == syntax.OpEmptyMatch {
			return &Const{true}
		}
	case *Branch:
		if s.Pattern == "" {
			return &Const{true}
		}
	case *RepoSet:
		if s.IsEmpty() {
			return &Const{true}
		}
	}
	return q
}

func Simplify(q Q) Q {
	q = evalConstants(q)
	for {
		var changed bool
		q, changed = flatten(q)
		if !changed {
			break
		}
	}

	return q
}

// Map runs f over the q.
func Map(q Q, f func(q Q) Q) Q {
	switch s := q.(type) {
	case *And:
		q = &And{Children: mapQueryList(s.Children, f)}
	case *Or:
		q = &Or{Children: mapQueryList(s.Children, f)}
	case *Not:
		q = &Not{Child: Map(s.Child, f)}
	case *Type:
		q = &Type{Type: s.Type, Child: Map(s.Child, f)}
	}
	return f(q)
}

// Expand expands Substr queries into (OR file_substr content_substr)
// queries, and the same for Regexp queries..
func ExpandFileContent(q Q) Q {
	switch s := q.(type) {
	case *Substring:
		if !s.FileName && !s.Content {
			f := *s
			f.FileName = true
			c := *s
			c.Content = true
			return NewOr(&f, &c)
		}
	case *Regexp:
		if !s.FileName && !s.Content {
			f := *s
			f.FileName = true
			c := *s
			c.Content = true
			return NewOr(&f, &c)
		}
	}
	return q
}

// VisitAtoms runs `v` on all atom queries within `q`.
func VisitAtoms(q Q, v func(q Q)) {
	Map(q, func(iQ Q) Q {
		switch iQ.(type) {
		case *And:
		case *Or:
		case *Not:
		case *Type:
		default:
			v(iQ)
		}
		return iQ
	})
}<|MERGE_RESOLUTION|>--- conflicted
+++ resolved
@@ -24,12 +24,9 @@
 	"regexp/syntax"
 	"sort"
 	"strings"
-<<<<<<< HEAD
+	"sync"
 
 	"github.com/RoaringBitmap/roaring"
-=======
-	"sync"
->>>>>>> b86ecca1
 )
 
 var _ = log.Println
