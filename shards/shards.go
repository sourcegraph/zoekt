// Copyright 2016 Google Inc. All rights reserved.
//
// Licensed under the Apache License, Version 2.0 (the "License");
// you may not use this file except in compliance with the License.
// You may obtain a copy of the License at
//
//    http://www.apache.org/licenses/LICENSE-2.0
//
// Unless required by applicable law or agreed to in writing, software
// distributed under the License is distributed on an "AS IS" BASIS,
// WITHOUT WARRANTIES OR CONDITIONS OF ANY KIND, either express or implied.
// See the License for the specific language governing permissions and
// limitations under the License.

package shards

import (
	"context"
	"fmt"
	"log"
	"math"
	"os"
	"runtime"
	"runtime/debug"
	"sort"
	"strconv"
	"sync"
	"time"

	"golang.org/x/sync/errgroup"

	"github.com/google/zoekt"
	"github.com/google/zoekt/query"
	"github.com/google/zoekt/stream"
	"github.com/google/zoekt/trace"
	"github.com/prometheus/client_golang/prometheus"
	"github.com/prometheus/client_golang/prometheus/promauto"
)

var (
	metricShardsLoaded = promauto.NewGauge(prometheus.GaugeOpts{
		Name: "zoekt_shards_loaded",
		Help: "The number of shards currently loaded",
	})
	metricShardsLoadedTotal = promauto.NewCounter(prometheus.CounterOpts{
		Name: "zoekt_shards_loaded_total",
		Help: "The total number of shards loaded",
	})
	metricShardsLoadFailedTotal = promauto.NewCounter(prometheus.CounterOpts{
		Name: "zoekt_shards_load_failed_total",
		Help: "The total number of shard loads that failed",
	})

	metricSearchRunning = promauto.NewGauge(prometheus.GaugeOpts{
		Name: "zoekt_search_running",
		Help: "The number of concurrent search requests running",
	})
	metricSearchShardRunning = promauto.NewGauge(prometheus.GaugeOpts{
		Name: "zoekt_search_shard_running",
		Help: "The number of concurrent search requests in a shard running",
	})
	metricSearchFailedTotal = promauto.NewCounter(prometheus.CounterOpts{
		Name: "zoekt_search_failed_total",
		Help: "The total number of search requests that failed",
	})
	metricSearchDuration = promauto.NewHistogram(prometheus.HistogramOpts{
		Name:    "zoekt_search_duration_seconds",
		Help:    "The duration a search request took in seconds",
		Buckets: prometheus.DefBuckets, // DefBuckets good for service timings
	})

	// A Counter per Stat. Name should match field in zoekt.Stats.
	metricSearchContentBytesLoadedTotal = promauto.NewCounter(prometheus.CounterOpts{
		Name: "zoekt_search_content_loaded_bytes_total",
		Help: "Total amount of I/O for reading contents",
	})
	metricSearchIndexBytesLoadedTotal = promauto.NewCounter(prometheus.CounterOpts{
		Name: "zoekt_search_index_loaded_bytes_total",
		Help: "Total amount of I/O for reading from index",
	})
	metricSearchCrashesTotal = promauto.NewCounter(prometheus.CounterOpts{
		Name: "zoekt_search_crashes_total",
		Help: "Total number of search shards that had a crash",
	})
	metricSearchFileCountTotal = promauto.NewCounter(prometheus.CounterOpts{
		Name: "zoekt_search_file_count_total",
		Help: "Total number of files containing a match",
	})
	metricSearchShardFilesConsideredTotal = promauto.NewCounter(prometheus.CounterOpts{
		Name: "zoekt_search_shard_files_considered_total",
		Help: "Total number of files in shards that we considered",
	})
	metricSearchFilesConsideredTotal = promauto.NewCounter(prometheus.CounterOpts{
		Name: "zoekt_search_files_considered_total",
		Help: "Total files that we evaluated. Equivalent to files for which all atom matches (including negations) evaluated to true",
	})
	metricSearchFilesLoadedTotal = promauto.NewCounter(prometheus.CounterOpts{
		Name: "zoekt_search_files_loaded_total",
		Help: "Total files for which we loaded file content to verify substring matches",
	})
	metricSearchFilesSkippedTotal = promauto.NewCounter(prometheus.CounterOpts{
		Name: "zoekt_search_files_skipped_total",
		Help: "Total candidate files whose contents weren't examined because we gathered enough matches",
	})
	metricSearchShardsSkippedTotal = promauto.NewCounter(prometheus.CounterOpts{
		Name: "zoekt_search_shards_skipped_total",
		Help: "Total shards that we did not process because a query was canceled",
	})
	metricSearchMatchCountTotal = promauto.NewCounter(prometheus.CounterOpts{
		Name: "zoekt_search_match_count_total",
		Help: "Total number of non-overlapping matches",
	})
	metricSearchNgramMatchesTotal = promauto.NewCounter(prometheus.CounterOpts{
		Name: "zoekt_search_ngram_matches_total",
		Help: "Total number of candidate matches as a result of searching ngrams",
	})

	metricListRunning = promauto.NewGauge(prometheus.GaugeOpts{
		Name: "zoekt_list_running",
		Help: "The number of concurrent list requests running",
	})
	metricListShardRunning = promauto.NewGauge(prometheus.GaugeOpts{
		Name: "zoekt_list_shard_running",
		Help: "The number of concurrent list requests in a shard running",
	})
	metricShardCloseDurationSeconds = promauto.NewHistogram(prometheus.HistogramOpts{
		Name:    "zoekt_shard_close_duration_seconds",
		Help:    "The time it takes to close a Searcher.",
		Buckets: []float64{0.01, 0.02, 0.05, 0.1, 0.2, 0.5, 1, 2, 5, 10, 30},
	})
	metricRankCacheUpdateDurationSeconds = promauto.NewHistogram(prometheus.HistogramOpts{
		Name:    "zoekt_rank_cache_update_duration_seconds",
		Help:    "The time it takes to update the shard cache with new ranked shards.",
		Buckets: []float64{0.01, 0.02, 0.05, 0.1, 0.2, 0.5, 1, 2, 5, 10, 30},
	})

	metricListAllRepos = promauto.NewGauge(prometheus.GaugeOpts{
		Name: "zoekt_list_all_stats_repos",
		Help: "The last List(true) value for RepoStats.Repos. Repos is used for aggregrating the number of repositories.",
	})
	metricListAllShards = promauto.NewGauge(prometheus.GaugeOpts{
		Name: "zoekt_list_all_stats_shards",
		Help: "The last List(true) value for RepoStats.Shards. Shards is the total number of search shards.",
	})
	metricListAllDocuments = promauto.NewGauge(prometheus.GaugeOpts{
		Name: "zoekt_list_all_stats_documents",
		Help: "The last List(true) value for RepoStats.Documents. Documents holds the number of documents or files.",
	})
	metricListAllIndexBytes = promauto.NewGauge(prometheus.GaugeOpts{
		Name: "zoekt_list_all_stats_index_bytes",
		Help: "The last List(true) value for RepoStats.IndexBytes. IndexBytes is the amount of RAM used for index overhead.",
	})
	metricListAllContentBytes = promauto.NewGauge(prometheus.GaugeOpts{
		Name: "zoekt_list_all_stats_content_bytes",
		Help: "The last List(true) value for RepoStats.ContentBytes. ContentBytes is the amount of RAM used for raw content.",
	})
	metricListAllNewLinesCount = promauto.NewGauge(prometheus.GaugeOpts{
		Name: "zoekt_list_all_stats_new_lines_count",
		Help: "The last List(true) value for RepoStats.NewLinesCount.",
	})
	metricListAllDefaultBranchNewLinesCount = promauto.NewGauge(prometheus.GaugeOpts{
		Name: "zoekt_list_all_stats_default_branch_new_lines_count",
		Help: "The last List(true) value for RepoStats.DefaultBranchNewLinesCount.",
	})
	metricListAllOtherBranchesNewLinesCount = promauto.NewGauge(prometheus.GaugeOpts{
		Name: "zoekt_list_all_stats_other_branches_new_lines_count",
		Help: "The last List(true) value for RepoStats.OtherBranchesNewLinesCount.",
	})
)

type rankedShard struct {
	zoekt.Searcher

	priority float64

	// We have out of band ranking on compound shards which can change even if
	// the shard file does not. So we compute a rank in getShards. We store
	// names here to avoid the cost of List in the search request path.
	names []string
}

type shardedSearcher struct {
	// Limit the number of parallel queries. Since searching is
	// CPU bound, we can't do better than #CPU queries in
	// parallel.  If we do so, we just create more memory
	// pressure.
	sched scheduler

	shards map[string]rankedShard

	rankedLock sync.Mutex // guards ranked
	ranked     []rankedShard
}

func newShardedSearcher(n int64) *shardedSearcher {
	ss := &shardedSearcher{
		shards: make(map[string]rankedShard),
		sched:  newScheduler(n),
	}
	return ss
}

// NewDirectorySearcher returns a searcher instance that loads all
// shards corresponding to a glob into memory.
func NewDirectorySearcher(dir string) (zoekt.Streamer, error) {
	ss := newShardedSearcher(int64(runtime.GOMAXPROCS(0)))
	tl := &loader{
		ss: ss,
	}
	dw, err := NewDirectoryWatcher(dir, tl)
	if err != nil {
		return nil, err
	}

	ds := &directorySearcher{
		Streamer:         ss,
		directoryWatcher: dw,
	}

	return &typeRepoSearcher{Streamer: ds}, nil
}

type directorySearcher struct {
	zoekt.Streamer

	directoryWatcher *DirectoryWatcher
}

func (s *directorySearcher) Close() {
	// We need to Stop directoryWatcher first since it calls load/unload on
	// Searcher.
	s.directoryWatcher.Stop()
	s.Streamer.Close()
}

type loader struct {
	ss *shardedSearcher
}

func (tl *loader) load(key string) {
	shard, err := loadShard(key)
	if err != nil {
		metricShardsLoadFailedTotal.Inc()
		log.Printf("reloading: %s, err %v ", key, err)
		return
	}

	metricShardsLoadedTotal.Inc()
	tl.ss.replace(key, shard)
}

func (tl *loader) drop(key string) {
	tl.ss.replace(key, nil)
}

func (ss *shardedSearcher) String() string {
	return "shardedSearcher"
}

// Close closes references to open files. It may be called only once.
func (ss *shardedSearcher) Close() {
	proc := ss.sched.Exclusive()
	defer proc.Release()
	for _, s := range ss.shards {
		s.Close()
	}
	ss.shards = make(map[string]rankedShard)
}

func selectRepoSet(shards []rankedShard, q query.Q) ([]rankedShard, query.Q) {
	and, ok := q.(*query.And)
	if !ok {
		return shards, q
	}

	// (and (reposet ...) (q))
	// (and true (q)) with a filtered shards
	// (and false) // noop

	// (and (repobranches ...) (q))
	// (and (repobranches ...) (q))

	hasReposForPredicate := func(pred func(name string) bool) func(names []string) (any, all bool) {
		return func(names []string) (any, all bool) {
			any = false
			all = true
			for _, name := range names {
				b := pred(name)
				any = any || b
				all = all && b
			}
			return any, all
		}
	}

	for i, c := range and.Children {
		var setSize int
		var hasRepos func([]string) (bool, bool)
		switch setQuery := c.(type) {
		case *query.RepoSet:
			setSize = len(setQuery.Set)
			hasRepos = hasReposForPredicate(func(name string) bool { return setQuery.Set[name] })
		case *query.RepoBranches:
			setSize = len(setQuery.Set)
			hasRepos = hasReposForPredicate(func(name string) bool { return len(setQuery.Set[name]) > 0 })
		default:
			continue
		}

		// setSize may be larger than the number of shards we have. The size of
		// filtered is bounded by min(len(set), len(shards))
		if setSize > len(shards) {
			setSize = len(shards)
		}

		filtered := make([]rankedShard, 0, setSize)
		filteredAll := true

		for _, s := range shards {
			if any, all := hasRepos(s.names); any {
				filtered = append(filtered, s)
				filteredAll = filteredAll && all
			}
		}

		// We don't need to adjust the query since we are returning an empty set
		// of shards to search.
		if len(filtered) == 0 {
			return filtered, and
		}

		// We can't simplify the query since we are searching shards which contain
		// repos we aren't supposed to search.
		if !filteredAll {
			return filtered, and
		}

		// This optimization allows us to avoid the work done by
		// indexData.simplify for each shard.
		//
		// For example if our query is (and (reposet foo bar) (content baz))
		// then at this point filtered is [foo bar] and q is the same. For each
		// shard indexData.simplify will simplify to (and true (content baz)) ->
		// (content baz). This work can be done now once, rather than per shard.
		if _, ok := c.(*query.RepoSet); ok {
			and.Children[i] = &query.Const{Value: true}
			return filtered, query.Simplify(and)
		}
		if b, ok := c.(*query.RepoBranches); ok {
			// We can only replace if all the repos want the same branches.
			want := b.Set[filtered[0].names[0]]
			for _, s := range filtered {
				for _, name := range s.names {
					if !strSliceEqual(want, b.Set[name]) {
						return filtered, and
					}
				}
			}

			// Every repo wants the same branches, so we can replace RepoBranches
			// with a list of branch queries.
			and.Children[i] = b.Branches(filtered[0].names[0])
			return filtered, query.Simplify(and)
		}

		// Stop after first RepoSet, otherwise we might append duplicate
		// shards to `filtered`
		return filtered, and
	}

	return shards, and
}

func (ss *shardedSearcher) Search(ctx context.Context, q query.Q, opts *zoekt.SearchOptions) (sr *zoekt.SearchResult, err error) {
	tr, ctx := trace.New(ctx, "shardedSearcher.Search", "")
	defer func() {
		if sr != nil {
			tr.LazyPrintf("num files: %d", len(sr.Files))
			tr.LazyPrintf("stats: %+v", sr.Stats)
		}
		tr.Finish()
	}()
	ctx, cancel := context.WithCancel(ctx)
	defer cancel()

	aggregate := struct {
		sync.Mutex
		*zoekt.SearchResult
	}{
		SearchResult: &zoekt.SearchResult{
			RepoURLs:      map[string]string{},
			LineFragments: map[string]string{},
		},
	}

	start := time.Now()
	proc, err := ss.sched.Acquire(ctx)
	if err != nil {
		return nil, err
	}
	defer proc.Release()
	tr.LazyPrintf("acquired process")
	aggregate.Wait = time.Since(start)
	start = time.Now()

	err = ss.streamSearch(ctx, proc, q, opts, stream.SenderFunc(func(r *zoekt.SearchResult) {
		aggregate.Lock()
		defer aggregate.Unlock()

		aggregate.Stats.Add(r.Stats)

		if len(r.Files) > 0 {
			aggregate.Files = append(aggregate.Files, r.Files...)

			for k, v := range r.RepoURLs {
				aggregate.RepoURLs[k] = v
			}
			for k, v := range r.LineFragments {
				aggregate.LineFragments[k] = v
			}
		}

		if cancel != nil && opts.TotalMaxMatchCount > 0 && aggregate.Stats.MatchCount > opts.TotalMaxMatchCount {
			cancel()
			cancel = nil
		}
	}))
	if err != nil {
		return nil, err
	}

	zoekt.SortFilesByScore(aggregate.Files)
	if max := opts.MaxDocDisplayCount; max > 0 && len(aggregate.Files) > max {
		aggregate.Files = aggregate.Files[:max]
	}
	copyFiles(aggregate.SearchResult)

	aggregate.Duration = time.Since(start)
	return aggregate.SearchResult, nil
}

func (ss *shardedSearcher) StreamSearch(ctx context.Context, q query.Q, opts *zoekt.SearchOptions, sender zoekt.Sender) (err error) {
	tr, ctx := trace.New(ctx, "shardedSearcher.StreamSearch", "")
	defer func() {
		if err != nil {
			tr.LazyPrintf("error: %v", err)
			tr.SetError(err)
		}
		tr.Finish()
	}()

	start := time.Now()
	proc, err := ss.sched.Acquire(ctx)
	if err != nil {
		return err
	}
	defer proc.Release()
	tr.LazyPrintf("acquired process")
	sender.Send(&zoekt.SearchResult{
		Stats: zoekt.Stats{
			Wait: time.Since(start),
		},
	})

	return ss.streamSearch(ctx, proc, q, opts, stream.SenderFunc(func(event *zoekt.SearchResult) {
		copyFiles(event)
		sender.Send(event)
	}))
}

func (ss *shardedSearcher) streamSearch(ctx context.Context, proc *process, q query.Q, opts *zoekt.SearchOptions, sender zoekt.Sender) (err error) {
	tr, ctx := trace.New(ctx, "shardedSearcher.streamSearch", "")
	tr.LazyLog(q, true)
	tr.LazyPrintf("opts: %+v", opts)
	overallStart := time.Now()
	metricSearchRunning.Inc()
	defer func() {
		metricSearchRunning.Dec()
		metricSearchDuration.Observe(time.Since(overallStart).Seconds())
		if err != nil {
			metricSearchFailedTotal.Inc()

			tr.LazyPrintf("error: %v", err)
			tr.SetError(err)
		}
		tr.Finish()
	}()

	shards := ss.getShards()
	tr.LazyPrintf("before selectRepoSet shards:%d", len(shards))
	shards, q = selectRepoSet(shards, q)
	tr.LazyPrintf("after selectRepoSet shards:%d %s", len(shards), q)

	var childCtx context.Context
	var cancel context.CancelFunc
	if opts.MaxWallTime == 0 {
		childCtx, cancel = context.WithCancel(ctx)
	} else {
		childCtx, cancel = context.WithTimeout(ctx, opts.MaxWallTime)
	}

	defer cancel()

	mu := sync.Mutex{}
	pendingPriorities := prioritySlice{}

	g, ctx := errgroup.WithContext(childCtx)

	// For each query, throttle the number of parallel
	// actions. Since searching is mostly CPU bound, we limit the
	// number of parallel searches. This reduces the peak working
	// set, which hopefully stops https://cs.bazel.build from crashing
	// when looking for the string "com".
	//
	// We do yield inside of the feeder. This means we could have num_workers +
	// cap(feeder) searches run while yield blocks. However, doing it this way
	// avoids needing to have synchronization in yield, so is done for
	// simplicity.
	feeder := make(chan rankedShard, runtime.GOMAXPROCS(0))
	g.Go(func() error {
		defer close(feeder)
		// Note: shards is sorted in order of descending priority.
		for _, s := range shards {
			// We let searchOneShard handle context errors.
			_ = proc.Yield(ctx)
			mu.Lock()
			pendingPriorities.append(s.priority)
			mu.Unlock()
			feeder <- s
		}
		return nil
	})
	for i := 0; i < runtime.GOMAXPROCS(0); i++ {
		g.Go(func() error {
			for s := range feeder {
				err := searchOneShard(ctx, s, q, opts, stream.SenderFunc(func(sr *zoekt.SearchResult) {
					metricSearchContentBytesLoadedTotal.Add(float64(sr.Stats.ContentBytesLoaded))
					metricSearchIndexBytesLoadedTotal.Add(float64(sr.Stats.IndexBytesLoaded))
					metricSearchCrashesTotal.Add(float64(sr.Stats.Crashes))
					metricSearchFileCountTotal.Add(float64(sr.Stats.FileCount))
					metricSearchShardFilesConsideredTotal.Add(float64(sr.Stats.ShardFilesConsidered))
					metricSearchFilesConsideredTotal.Add(float64(sr.Stats.FilesConsidered))
					metricSearchFilesLoadedTotal.Add(float64(sr.Stats.FilesLoaded))
					metricSearchFilesSkippedTotal.Add(float64(sr.Stats.FilesSkipped))
					metricSearchShardsSkippedTotal.Add(float64(sr.Stats.ShardsSkipped))
					metricSearchMatchCountTotal.Add(float64(sr.Stats.MatchCount))
					metricSearchNgramMatchesTotal.Add(float64(sr.Stats.NgramMatches))

					// MaxPendingPriority *cannot* be this result's Priority, because
					// the priority is removed before computing max() and calling sender.Send.
					// (There may be duplicate priorities, though-- that's fine.) A PendingShard
					// is one that has not entered this critical section and sent its results.
					//
					// Note that there are at least two layers above this implementing streamSearch
					// or StreamSearch that also take a lock for the entirety of the Send() operation.
					//
					// This is to avoid a potential race between shards sending back results
					// if the priority were removed before sending without a lock:
					// 1) shard A (pri 1), B (pri 2), C (pri 3) dispatch, pendingPriorities = [1, 2, 3]
					// 2) C completes and removes itself from the priority list, pP = [1, 2]
					// 3) B completes, removes itself, computes max, *and sends results* as maxPendingPriority=1,
					//    indicating that no future results will come from a lower-ordered shard, pP = [1]
					// 4) A completes, removes itself, computes max, and sends results with maxPP=-Inf, indicating
					//    that the stream is finished (?)
					// 5) C finally wakes up, computes max, and sends results with maxPP=-Inf, but with priority=3.
					mu.Lock()
					pendingPriorities.remove(s.priority)
					sr.Progress.MaxPendingPriority = pendingPriorities.max()
					sr.Progress.Priority = s.priority
					sender.Send(sr)
					mu.Unlock()
				}))
				if err != nil {
					mu.Lock()
					pendingPriorities.remove(s.priority)
					mu.Unlock()
					return err
				}
			}
			return nil
		})
	}
	return g.Wait()
}

func copySlice(src *[]byte) {
	dst := make([]byte, len(*src))
	copy(dst, *src)
	*src = dst
}

// copyFiles must be protected by shardedSearcher.sched.
func copyFiles(sr *zoekt.SearchResult) {
	for i := range sr.Files {
		copySlice(&sr.Files[i].Content)
		copySlice(&sr.Files[i].Checksum)
		for l := range sr.Files[i].LineMatches {
			copySlice(&sr.Files[i].LineMatches[l].Line)
		}
	}
}

func searchOneShard(ctx context.Context, s zoekt.Searcher, q query.Q, opts *zoekt.SearchOptions, sender zoekt.Sender) error {
	metricSearchShardRunning.Inc()
	defer func() {
		metricSearchShardRunning.Dec()
		if r := recover(); r != nil {
			log.Printf("crashed shard: %s: %s, %s", s.String(), r, debug.Stack())

			var r zoekt.SearchResult
			r.Stats.Crashes = 1
			sender.Send(&r)
		}
	}()

	ms, err := s.Search(ctx, q, opts)
	if err != nil {
		return err
	}
	sender.Send(ms)
	return nil
}

type shardListResult struct {
	rl  *zoekt.RepoList
	err error
}

func listOneShard(ctx context.Context, s zoekt.Searcher, q query.Q, opts *zoekt.ListOptions, sink chan shardListResult) {
	metricListShardRunning.Inc()
	defer func() {
		metricListShardRunning.Dec()
		if r := recover(); r != nil {
			log.Printf("crashed shard: %s: %s, %s", s.String(), r, debug.Stack())
			sink <- shardListResult{
				&zoekt.RepoList{Crashes: 1}, nil,
			}
		}
	}()

	ms, err := s.List(ctx, q, opts)
	sink <- shardListResult{ms, err}
}

func (ss *shardedSearcher) List(ctx context.Context, r query.Q, opts *zoekt.ListOptions) (rl *zoekt.RepoList, err error) {
	tr, ctx := trace.New(ctx, "shardedSearcher.List", "")
	tr.LazyLog(r, true)
	tr.LazyPrintf("opts: %s", opts)
	metricListRunning.Inc()
	defer func() {
		metricListRunning.Dec()
		if rl != nil {
			tr.LazyPrintf("repos size: %d", len(rl.Repos))
			tr.LazyPrintf("crashes: %d", rl.Crashes)
			tr.LazyPrintf("minimal size: %d", len(rl.Minimal))
		}
		if err != nil {
			tr.LazyPrintf("error: %v", err)
			tr.SetError(err)
		}
		tr.Finish()
	}()

	r = query.Simplify(r)
	isAll := false
	if c, ok := r.(*query.Const); ok {
		isAll = c.Value
	}

	proc, err := ss.sched.Acquire(ctx)
	if err != nil {
		return nil, err
	}
	defer proc.Release()
	tr.LazyPrintf("acquired process")

	shards := ss.getShards()
	shardCount := len(shards)
	all := make(chan shardListResult, shardCount)
	tr.LazyPrintf("shardCount: %d", len(shards))

	feeder := make(chan zoekt.Searcher, len(shards))
	for _, s := range shards {
		feeder <- s
	}
	close(feeder)

	for i := 0; i < runtime.GOMAXPROCS(0); i++ {
		go func() {
			for s := range feeder {
				listOneShard(ctx, s, r, opts, all)
			}
		}()
	}

	agg := zoekt.RepoList{
		Minimal: map[uint32]*zoekt.MinimalRepoListEntry{},
	}

	uniq := map[string]*zoekt.RepoListEntry{}

	for range shards {
		r := <-all
		if r.err != nil {
			return nil, r.err
		}

		agg.Crashes += r.rl.Crashes

		for _, r := range r.rl.Repos {
			prev, ok := uniq[r.Repository.Name]
			if !ok {
				cp := *r // We need to copy because we mutate r.Stats when merging duplicates
				uniq[r.Repository.Name] = &cp
			} else {
				prev.Stats.Add(&r.Stats)
			}
		}

		for id, r := range r.rl.Minimal {
			_, ok := agg.Minimal[id]
			if !ok {
				agg.Minimal[id] = r
			}
		}
	}

	agg.Repos = make([]*zoekt.RepoListEntry, 0, len(uniq))
	for _, r := range uniq {
		agg.Repos = append(agg.Repos, r)
	}

	isMinimal := opts != nil && opts.Minimal
	if isAll && !isMinimal {
		reportListAllMetrics(agg.Repos)
	}

	return &agg, nil
}

<<<<<<< HEAD
// getShards returns the currently loaded shards. The shards are sorted by decreasing
// rank and should not be mutated.
=======
func reportListAllMetrics(repos []*zoekt.RepoListEntry) {
	var stats zoekt.RepoStats
	for _, r := range repos {
		stats.Add(&r.Stats)
	}

	metricListAllRepos.Set(float64(stats.Repos))
	metricListAllIndexBytes.Set(float64(stats.IndexBytes))
	metricListAllContentBytes.Set(float64(stats.ContentBytes))
	metricListAllDocuments.Set(float64(stats.Documents))
	metricListAllShards.Set(float64(stats.Shards))
	metricListAllNewLinesCount.Set(float64(stats.NewLinesCount))
	metricListAllDefaultBranchNewLinesCount.Set(float64(stats.DefaultBranchNewLinesCount))
	metricListAllOtherBranchesNewLinesCount.Set(float64(stats.OtherBranchesNewLinesCount))
}

// getShards returns the currently loaded shards. The shards must be accessed
// under a rlock call. The shards are sorted by decreasing rank and should not
// be mutated.
>>>>>>> 77692e09
func (s *shardedSearcher) getShards() []rankedShard {
	start := time.Now()
	s.rankedLock.Lock()
	defer s.rankedLock.Unlock()
	if len(s.ranked) > 0 {
		metricRankCacheUpdateDurationSeconds.Observe(time.Since(start).Seconds())
		return s.ranked
	}

	// Holding rankedLock during the search ensures that we only perform
	// the sort once-- any blocked goroutines would take just as long to
	// perform the sort themselves.
	res := make([]rankedShard, 0, len(s.shards))
	for _, sh := range s.shards {
		res = append(res, sh)
	}
	sort.Slice(res, func(i, j int) bool {
		priorityDiff := res[i].priority - res[j].priority
		if priorityDiff != 0 {
			return priorityDiff > 0
		}
		if len(res[i].names) == 0 || len(res[j].names) == 0 {
			// Protect against empty names which can happen if we fail to List or
			// the shard is full of tombstones. Prefer the shard which has names.
			return len(res[i].names) >= len(res[j].names)
		}
		return res[i].names[0] < res[j].names[0]
	})

	s.ranked = res

	return res
}

func mkRankedShard(s zoekt.Searcher) rankedShard {
	q := query.Const{Value: true}
	result, err := s.List(context.Background(), &q, nil)
	if err != nil {
		return rankedShard{Searcher: s}
	}
	if len(result.Repos) == 0 {
		return rankedShard{Searcher: s}
	}

	var (
		maxPriority float64
		names       = make([]string, 0, len(result.Repos))
	)
	for _, r := range result.Repos {
		names = append(names, r.Repository.Name)
		if r.Repository.RawConfig != nil {
			priority, _ := strconv.ParseFloat(r.Repository.RawConfig["priority"], 64)
			if priority > maxPriority {
				maxPriority = priority
			}
		}
	}

	return rankedShard{
		Searcher: s,
		names:    names,
		priority: maxPriority,
	}
}

func (s *shardedSearcher) replace(key string, shard zoekt.Searcher) {
	var ranked rankedShard
	if shard != nil {
		ranked = mkRankedShard(shard)
	}

	proc := s.sched.Exclusive()

	old := s.shards[key]
	if shard == nil {
		delete(s.shards, key)
	} else {
		s.shards[key] = ranked
	}
	s.rankedLock.Lock()
	s.ranked = nil
	s.rankedLock.Unlock()

	proc.Release()

	if old.Searcher != nil {
		start := time.Now()
		old.Close()
		metricShardCloseDurationSeconds.Observe(time.Since(start).Seconds())
	}

	metricShardsLoaded.Set(float64(len(s.shards)))
}

func loadShard(fn string) (zoekt.Searcher, error) {
	f, err := os.Open(fn)
	if err != nil {
		return nil, err
	}

	iFile, err := zoekt.NewIndexFile(f)
	if err != nil {
		return nil, err
	}
	s, err := zoekt.NewSearcher(iFile)
	if err != nil {
		iFile.Close()
		return nil, fmt.Errorf("NewSearcher(%s): %v", fn, err)
	}

	return s, nil
}

func strSliceEqual(a, b []string) bool {
	if len(a) != len(b) {
		return false
	}
	for i := range a {
		if a[i] != b[i] {
			return false
		}
	}
	return true
}

// prioritySlice is a trivial implementation of an array that provides three
// things: appending a value, removing a value, and getting the array's max.
// Operations take O(n) time, which is acceptable because N is restricted to
// GOMAXPROCS (i.e., number of cpu cores) by the shardedSearcher interface.
type prioritySlice []float64

func (p *prioritySlice) append(pri float64) {
	*p = append(*p, pri)
}

func (p *prioritySlice) remove(pri float64) {
	for i, opri := range *p {
		if opri == pri {
			if i != len(*p)-1 {
				// swap to make this element the tail
				(*p)[i] = (*p)[len(*p)-1]
			}
			// pop the end off
			*p = (*p)[:len(*p)-1]
			break
		}
	}
}

func (p *prioritySlice) max() float64 {
	// remove() and max() could be combined, but this is easier to read and
	// the expected performance difference from the extra lock and loop is
	// almost certainly irrelevant.
	maxPri := math.Inf(-1)
	for _, pri := range *p {
		if pri > maxPri {
			maxPri = pri
		}
	}
	return maxPri
}<|MERGE_RESOLUTION|>--- conflicted
+++ resolved
@@ -738,10 +738,6 @@
 	return &agg, nil
 }
 
-<<<<<<< HEAD
-// getShards returns the currently loaded shards. The shards are sorted by decreasing
-// rank and should not be mutated.
-=======
 func reportListAllMetrics(repos []*zoekt.RepoListEntry) {
 	var stats zoekt.RepoStats
 	for _, r := range repos {
@@ -758,10 +754,8 @@
 	metricListAllOtherBranchesNewLinesCount.Set(float64(stats.OtherBranchesNewLinesCount))
 }
 
-// getShards returns the currently loaded shards. The shards must be accessed
-// under a rlock call. The shards are sorted by decreasing rank and should not
-// be mutated.
->>>>>>> 77692e09
+// getShards returns the currently loaded shards. The shards are sorted by decreasing
+// rank and should not be mutated.
 func (s *shardedSearcher) getShards() []rankedShard {
 	start := time.Now()
 	s.rankedLock.Lock()
