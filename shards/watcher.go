// Copyright 2017 Google Inc. All rights reserved.
//
// Licensed under the Apache License, Version 2.0 (the "License");
// you may not use this file except in compliance with the License.
// You may obtain a copy of the License at
//
//    http://www.apache.org/licenses/LICENSE-2.0
//
// Unless required by applicable law or agreed to in writing, software
// distributed under the License is distributed on an "AS IS" BASIS,
// WITHOUT WARRANTIES OR CONDITIONS OF ANY KIND, either express or implied.
// See the License for the specific language governing permissions and
// limitations under the License.

package shards

import (
	"fmt"
	"log"
	"os"
	"path/filepath"
	"runtime"
<<<<<<< HEAD
	"strconv"
	"strings"
=======
	"sync"
>>>>>>> 031d4457
	"time"

	"github.com/fsnotify/fsnotify"
	"github.com/google/zoekt"
)

type shardLoader interface {
	// Load a new file. Should be safe for concurrent calls.
	load(filename string)
	drop(filename string)
}

type shardWatcher struct {
	dir        string
	timestamps map[string]time.Time
	loader     shardLoader

	closeOnce sync.Once
	// quit is closed by Close to signal the directory watcher to stop.
	quit chan struct{}
	// stopped is closed once the directory watcher has stopped.
	stopped chan struct{}
}

func (sw *shardWatcher) Stop() {
	sw.closeOnce.Do(func() {
		close(sw.quit)
		<-sw.stopped
	})
}

type Stopper interface {
	Stop()
}

func NewDirectoryWatcher(dir string, loader shardLoader) (Stopper, error) {
	sw := &shardWatcher{
		dir:        dir,
		timestamps: map[string]time.Time{},
		loader:     loader,
		quit:       make(chan struct{}),
		stopped:    make(chan struct{}),
	}
	if err := sw.scan(); err != nil {
		return nil, err
	}

	if err := sw.watch(); err != nil {
		return nil, err
	}

	return sw, nil
}

func (s *shardWatcher) String() string {
	return fmt.Sprintf("shardWatcher(%s)", s.dir)
}

// versionFromPath extracts url encoded repository name and
// index format version from a shard name from builder.
func versionFromPath(path string) (string, int) {
	und := strings.LastIndex(path, "_")
	if und < 0 {
		return path, 0
	}

	dot := strings.Index(path[und:], ".")
	if dot < 0 {
		return path, 0
	}
	dot += und

	version, err := strconv.Atoi(path[und+2 : dot])
	if err != nil {
		return path, 0
	}

	return path[:und], version
}

func (s *shardWatcher) scan() error {
	fs, err := filepath.Glob(filepath.Join(s.dir, "*.zoekt"))
	if err != nil {
		return err
	}

	latest := map[string]int{}
	for _, fn := range fs {
		name, version := versionFromPath(fn)

		// In the case of downgrades, avoid reading
		// newer index formats.
		if version > zoekt.IndexFormatVersion {
			continue
		}

		if latest[name] < version {
			latest[name] = version
		}
	}

	ts := map[string]time.Time{}
	for _, fn := range fs {
		if name, version := versionFromPath(fn); latest[name] != version {
			continue
		}

		fi, err := os.Lstat(fn)
		if err != nil {
			continue
		}

		ts[fn] = fi.ModTime()
	}

	var toLoad []string
	for k, mtime := range ts {
		if t, ok := s.timestamps[k]; !ok || t != mtime {
			toLoad = append(toLoad, k)
			s.timestamps[k] = mtime
		}
	}

	var toDrop []string
	// Unload deleted shards.
	for k := range s.timestamps {
		if _, ok := ts[k]; !ok {
			toDrop = append(toDrop, k)
			delete(s.timestamps, k)
		}
	}

	if len(toDrop) > 0 {
		log.Printf("unloading %d shards", len(toDrop))
	}
	for _, t := range toDrop {
		log.Printf("unloading: %s", t)
		s.loader.drop(t)
	}

	if len(toLoad) == 0 {
		return nil
	}

	log.Printf("loading %d shards", len(toLoad))

	// Limit amount of concurrent shard loads.
	throttle := make(chan struct{}, runtime.GOMAXPROCS(0))
	lastProgress := time.Now()
	for i, t := range toLoad {
		// If taking a while to start-up occasionally give a progress message
		if time.Since(lastProgress) > 10*time.Second {
			log.Printf("still need to load %d shards...", len(toLoad)-i)
			lastProgress = time.Now()
		}

		throttle <- struct{}{}
		go func(k string) {
			s.loader.load(k)
			<-throttle
		}(t)
	}
	for i := 0; i < cap(throttle); i++ {
		throttle <- struct{}{}
	}

	return nil
}

func (s *shardWatcher) watch() error {
	watcher, err := fsnotify.NewWatcher()
	if err != nil {
		return err
	}
	if err := watcher.Add(s.dir); err != nil {
		return err
	}

	// intermediate signal channel so if there are multiple watcher.Events we
	// only call scan once.
	signal := make(chan struct{}, 1)

	go func() {
		for {
			select {
			case <-watcher.Events:
				select {
				case signal <- struct{}{}:
				default:
				}
			case err := <-watcher.Errors:
				// Ignore ErrEventOverflow since we rely on the presence of events so
				// safe to ignore.
				if err != nil && err != fsnotify.ErrEventOverflow {
					log.Println("watcher error:", err)
				}
			case <-s.quit:
				watcher.Close()
				close(signal)
				return
			}
		}
	}()

	go func() {
		defer close(s.stopped)
		for range signal {
			s.scan()
		}
	}()

	return nil
}<|MERGE_RESOLUTION|>--- conflicted
+++ resolved
@@ -20,12 +20,9 @@
 	"os"
 	"path/filepath"
 	"runtime"
-<<<<<<< HEAD
 	"strconv"
 	"strings"
-=======
 	"sync"
->>>>>>> 031d4457
 	"time"
 
 	"github.com/fsnotify/fsnotify"
