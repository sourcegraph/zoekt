// Command zoekt-sourcegraph-indexserver periodically reindexes enabled
// repositories on sourcegraph
package main

import (
	"bytes"
	"context"
	"encoding/json"
	"flag"
	"fmt"
	"html/template"
	"io"
	"log"
	"math"
	"math/rand"
	"net/http"
	"net/url"
	"os"
	"os/exec"
	"os/signal"
	"path/filepath"
	"runtime"
	"sort"
	"strconv"
	"strings"
	"sync"
	"syscall"
	"text/tabwriter"
	"time"

	"github.com/keegancsmith/tmpfriend"
	"github.com/peterbourgon/ff/v3/ffcli"
	"github.com/prometheus/client_golang/prometheus"
	"github.com/prometheus/client_golang/prometheus/promauto"
	sglog "github.com/sourcegraph/log"
	"go.uber.org/automaxprocs/maxprocs"
	"golang.org/x/net/trace"

<<<<<<< HEAD
	sglog "github.com/sourcegraph/log"

	"github.com/google/zoekt"
	"github.com/google/zoekt/build"
	"github.com/google/zoekt/debugserver"
	"github.com/google/zoekt/internal/profiler"
=======
	"github.com/sourcegraph/zoekt"
	"github.com/sourcegraph/zoekt/build"
	"github.com/sourcegraph/zoekt/debugserver"
	"github.com/sourcegraph/zoekt/internal/profiler"
>>>>>>> 1c07c86f
)

var (
	logger sglog.Logger

	metricResolveRevisionsDuration = promauto.NewHistogram(prometheus.HistogramOpts{
		Name:    "resolve_revisions_seconds",
		Help:    "A histogram of latencies for resolving all repository revisions.",
		Buckets: prometheus.ExponentialBuckets(1, 10, 6), // 1s -> 27min
	})

	metricResolveRevisionDuration = promauto.NewHistogramVec(prometheus.HistogramOpts{
		Name:    "resolve_revision_seconds",
		Help:    "A histogram of latencies for resolving a repository revision.",
		Buckets: prometheus.ExponentialBuckets(.25, 2, 4), // 250ms -> 2s
	}, []string{"success"}) // success=true|false

	metricGetIndexOptions = promauto.NewCounter(prometheus.CounterOpts{
		Name: "get_index_options_total",
		Help: "The total number of times we tried to get index options for a repository. Includes errors.",
	})
	metricGetIndexOptionsError = promauto.NewCounter(prometheus.CounterOpts{
		Name: "get_index_options_error_total",
		Help: "The total number of times we failed to get index options for a repository.",
	})

	metricIndexDuration = promauto.NewHistogramVec(prometheus.HistogramOpts{
		Name: "index_repo_seconds",
		Help: "A histogram of latencies for indexing a repository.",
		Buckets: prometheus.ExponentialBucketsRange(
			(100 * time.Millisecond).Seconds(),
			(40*time.Minute + indexTimeout).Seconds(), // add an extra 40 minutes to account for the time it takes to clone the repo
			20),
	}, []string{
		"state", // state is an indexState
		"name",  // name of the repository that was indexed
	})

	metricFetchDuration = promauto.NewHistogramVec(prometheus.HistogramOpts{
		Name:    "index_fetch_seconds",
		Help:    "A histogram of latencies for fetching a repository.",
		Buckets: []float64{.05, .1, .25, .5, 1, 2.5, 5, 10, 20, 30, 60, 180, 300, 600}, // 50ms -> 10 minutes
	}, []string{
		"success", // true|false
		"name",    // the name of the repository that the commits were fetched from
	})

	metricIndexIncrementalIndexState = promauto.NewCounterVec(prometheus.CounterOpts{
		Name: "index_incremental_index_state",
		Help: "A count of the state on disk vs what we want to build. See zoekt/build.IndexState.",
	}, []string{"state"}) // state is build.IndexState

	metricNumIndexed = promauto.NewGauge(prometheus.GaugeOpts{
		Name: "index_num_indexed",
		Help: "Number of indexed repos by code host",
	})

	metricNumAssigned = promauto.NewGauge(prometheus.GaugeOpts{
		Name: "index_num_assigned",
		Help: "Number of repos assigned to this indexer by code host",
	})

	metricFailingTotal = promauto.NewCounter(prometheus.CounterOpts{
		Name: "index_failing_total",
		Help: "Counts failures to index (indexing activity, should be used with rate())",
	})

	metricIndexingTotal = promauto.NewCounter(prometheus.CounterOpts{
		Name: "index_indexing_total",
		Help: "Counts indexings (indexing activity, should be used with rate())",
	})

	metricNumStoppedTrackingTotal = promauto.NewCounter(prometheus.CounterOpts{
		Name: "index_num_stopped_tracking_total",
		Help: "Counts the number of repos we stopped tracking.",
	})
)

// set of repositories that we want to capture separate indexing metrics for
var reposWithSeparateIndexingMetrics = make(map[string]struct{})

type indexState string

const (
	indexStateFail        indexState = "fail"
	indexStateSuccess     indexState = "success"
	indexStateSuccessMeta indexState = "success_meta" // We only updated metadata
	indexStateNoop        indexState = "noop"         // We didn't need to update index
	indexStateEmpty       indexState = "empty"        // index is empty (empty repo)
)

// Server is the main functionality of zoekt-sourcegraph-indexserver. It
// exists to conveniently use all the options passed in via func main.
type Server struct {
	logger sglog.Logger

	Sourcegraph Sourcegraph
	BatchSize   int

	// IndexDir is the index directory to use.
	IndexDir string

	// IndexConcurrency is the number of repositories we index at once.
	IndexConcurrency int

	// Interval is how often we sync with Sourcegraph.
	Interval time.Duration

	// VacuumInterval is how often indexserver scans compound shards to remove
	// tombstones.
	VacuumInterval time.Duration

	// MergeInterval defines how often indexserver runs the merge operation in the index
	// directory.
	MergeInterval time.Duration

	// TargetSizeBytes is the target size in bytes for compound shards. The higher
	// the value the more repositories a compound shard will contain and the bigger
	// the potential for saving MEM. The savings in MEM come at the cost of a
	// degraded search performance.
	TargetSizeBytes int64

	// Compound shards smaller than minSizeBytes will be deleted by vacuum.
	minSizeBytes int64

	// CPUCount is the amount of parallelism to use when indexing a
	// repository.
	CPUCount int

	queue Queue

	// muIndexDir protects the index directory from concurrent access.
	muIndexDir indexMutex

	// If true, shard merging is enabled.
	shardMerging bool

	// deltaBuildRepositoriesAllowList is an allowlist for repositories that we
	// use delta-builds for instead of normal builds
	deltaBuildRepositoriesAllowList map[string]struct{}

	// deltaShardNumberFallbackThreshold is an upper limit on the number of preexisting shards that can exist
	// before attempting a delta build.
	deltaShardNumberFallbackThreshold uint64

	// repositoriesSkipSymbolsCalculationAllowList is an allowlist for repositories that
	// we skip calculating symbols metadata for during builds
	repositoriesSkipSymbolsCalculationAllowList map[string]struct{}
}

var debug = log.New(io.Discard, "", log.LstdFlags)

const (
	// our index commands should output something every 100mb they process.
	//
	// 2020-11-24 Keegan. "This should be rather quick so 5m is more than enough
	// time."  famous last words. A client was indexing a monorepo with 42
	// cores... 5m was not enough.
	noOutputTimeout = 30 * time.Minute

	loggerScope = "server"

	loggerDescription = "periodically reindexes enabled repositories on sourcegraph"
)

func (s *Server) loggedRun(tr trace.Trace, cmd *exec.Cmd) (err error) {
	out := &synchronizedBuffer{}
	cmd.Stdout = out
	cmd.Stderr = out

	tr.LazyPrintf("%s", cmd.Args)

	defer func() {
		if err != nil {
			outS := out.String()
			tr.LazyPrintf("failed: %v", err)
			tr.LazyPrintf("output: %s", out)
			tr.SetError()
			err = fmt.Errorf("command %s failed: %v\nOUT: %s", cmd.Args, err, outS)
		}
	}()

	s.logger.Debug("logged run", sglog.Strings("args", cmd.Args))

	if err := cmd.Start(); err != nil {
		return err
	}

	errC := make(chan error)
	go func() {
		errC <- cmd.Wait()
	}()

	// This channel is set after we have sent sigquit. It allows us to follow up
	// with a sigkill if the process doesn't quit after sigquit.
	kill := make(<-chan time.Time)

	lastLen := 0
	for {
		select {
		case <-time.After(noOutputTimeout):
			// Periodically check if we have had output. If not kill the process.
			if out.Len() != lastLen {
				lastLen = out.Len()
				log.Printf("still running %s", cmd.Args)
			} else {
				// Send quit (C-\) first so we get a stack dump.
				log.Printf("no output for %s, quitting %s", noOutputTimeout, cmd.Args)
				if err := cmd.Process.Signal(syscall.SIGQUIT); err != nil {
					log.Println("quit failed:", err)
				}

				// send sigkill if still running in 10s
				kill = time.After(10 * time.Second)
			}

		case <-kill:
			log.Printf("still running, killing %s", cmd.Args)
			if err := cmd.Process.Kill(); err != nil {
				log.Println("kill failed:", err)
			}

		case err := <-errC:
			if err != nil {
				return err
			}

			tr.LazyPrintf("success")
			return nil
		}
	}
}

// synchronizedBuffer wraps a strings.Builder with a mutex. Used so we can
// monitor the buffer while it is being written to.
type synchronizedBuffer struct {
	mu sync.Mutex
	b  bytes.Buffer
}

func (sb *synchronizedBuffer) Write(p []byte) (int, error) {
	sb.mu.Lock()
	defer sb.mu.Unlock()
	return sb.b.Write(p)
}

func (sb *synchronizedBuffer) Len() int {
	sb.mu.Lock()
	defer sb.mu.Unlock()
	return sb.b.Len()
}

func (sb *synchronizedBuffer) String() string {
	sb.mu.Lock()
	defer sb.mu.Unlock()
	return sb.b.String()
}

// pauseFileName if present in IndexDir will stop index jobs from
// running. This is to make it possible to experiment with the content of the
// IndexDir without the indexserver writing to it.
const pauseFileName = "PAUSE"

// Run the sync loop. This blocks forever.
func (s *Server) Run() {
	removeIncompleteShards(s.IndexDir)

	// Start a goroutine which updates the queue with commits to index.
	go func() {
		// We update the list of indexed repos every Interval. To speed up manual
		// testing we also listen for SIGUSR1 to trigger updates.
		//
		// "pkill -SIGUSR1 zoekt-sourcegra"
		for range jitterTicker(s.Interval, syscall.SIGUSR1) {
			if b, err := os.ReadFile(filepath.Join(s.IndexDir, pauseFileName)); err == nil {
				log.Printf("indexserver manually paused via PAUSE file: %s", string(bytes.TrimSpace(b)))
				continue
			}

			repos, err := s.Sourcegraph.List(context.Background(), listIndexed(s.IndexDir))
			if err != nil {
				log.Printf("error listing repos: %s", err)
				continue
			}

			debug.Printf("updating index queue with %d repositories", len(repos.IDs))

			// Stop indexing repos we don't need to track anymore
			removed := s.queue.MaybeRemoveMissing(repos.IDs)
			metricNumStoppedTrackingTotal.Add(float64(len(removed)))
			if len(removed) > 0 {
				log.Printf("stopped tracking %d repositories: %s", len(removed), formatListUint32(removed, 5))
			}

			cleanupDone := make(chan struct{})
			go func() {
				defer close(cleanupDone)
				s.muIndexDir.Global(func() {
					cleanup(s.IndexDir, repos.IDs, time.Now(), s.shardMerging)
				})
			}()

			repos.IterateIndexOptions(s.queue.AddOrUpdate)

			// IterateIndexOptions will only iterate over repositories that have
			// changed since we last called list. However, we want to add all IDs
			// back onto the queue just to check that what is on disk is still
			// correct. This will use the last IndexOptions we stored in the
			// queue. The repositories not on the queue (missing) need a forced
			// fetch of IndexOptions.
			missing := s.queue.Bump(repos.IDs)
			s.Sourcegraph.ForceIterateIndexOptions(s.queue.AddOrUpdate, func(uint32, error) {}, missing...)

			setCompoundShardCounter(s.IndexDir)

			<-cleanupDone
		}
	}()

	go func() {
		for range jitterTicker(s.VacuumInterval, syscall.SIGUSR1) {
			if s.shardMerging {
				s.vacuum()
			}
		}
	}()

	go func() {
		for range jitterTicker(s.MergeInterval, syscall.SIGUSR1) {
			if s.shardMerging {
				s.doMerge()
			}
		}
	}()

	for i := 0; i < s.IndexConcurrency; i++ {
		go s.processQueue()
	}

	// block forever
	select {}
}

// formatList returns a comma-separated list of the first min(len(v), m) items.
func formatListUint32(v []uint32, m int) string {
	if len(v) < m {
		m = len(v)
	}

	sb := strings.Builder{}
	for i := 0; i < m; i++ {
		fmt.Fprintf(&sb, "%d, ", v[i])
	}

	if len(v) > m {
		sb.WriteString("...")
	}

	return strings.TrimRight(sb.String(), ", ")
}

func (s *Server) processQueue() {
	for {
		if _, err := os.Stat(filepath.Join(s.IndexDir, pauseFileName)); err == nil {
			time.Sleep(time.Second)
			continue
		}

		opts, ok := s.queue.Pop()
		if !ok {
			time.Sleep(time.Second)
			continue
		}

		args := s.indexArgs(opts)

		ran := s.muIndexDir.With(opts.Name, func() {
			// only record time taken once we hold the lock. This avoids us
			// recording time taken while merging/cleanup runs.
			start := time.Now()

			state, err := s.Index(args)

			elapsed := time.Since(start)

			metricIndexDuration.WithLabelValues(string(state), repoNameForMetric(opts.Name)).Observe(elapsed.Seconds())

			if err != nil {
				log.Printf("error indexing %s: %s", args.String(), err)
			}

<<<<<<< HEAD
		switch state {
		case indexStateSuccess:
			var branches []string
			for _, b := range args.Branches {
				branches = append(branches, fmt.Sprintf("%s=%s", b.Name, b.Version))
			}

			logger.Info("updated index",
				sglog.String("repo", args.Name),
				sglog.Uint32("id", args.RepoID),
				sglog.Strings("branches", branches),
				sglog.Duration("duration", elapsed),
			)
		case indexStateSuccessMeta:
			log.Printf("updated meta %s in %v", args.String(), elapsed)
=======
			switch state {
			case indexStateSuccess:
				log.Printf("updated index %s in %v", args.String(), elapsed)
			case indexStateSuccessMeta:
				log.Printf("updated meta %s in %v", args.String(), elapsed)
			}
			s.queue.SetIndexed(opts, state)
		})

		if !ran {
			// Someone else is processing the repository. We can just skip this job
			// since the repository will be added back to the queue and we will
			// converge to the correct behaviour.
			debug.Printf("index job for repository already running: %s", args)
			continue
>>>>>>> 1c07c86f
		}
	}
}

// repoNameForMetric returns a normalized version of the given repository name that is
// suitable for use with Prometheus metrics.
func repoNameForMetric(repo string) string {
	// Check to see if we want to be able to capture separate indexing metrics for this repository.
	// If we don't, set to a default string to keep the cardinality for the Prometheus metric manageable.
	if _, ok := reposWithSeparateIndexingMetrics[repo]; ok {
		return repo
	}

	return ""
}

func batched(slice []uint32, size int) <-chan []uint32 {
	c := make(chan []uint32)
	go func() {
		for len(slice) > 0 {
			if size > len(slice) {
				size = len(slice)
			}
			c <- slice[:size]
			slice = slice[size:]
		}
		close(c)
	}()
	return c
}

// jitterTicker returns a ticker which ticks with a jitter. Each tick is
// uniformly selected from the range (d/2, d + d/2). It will tick on creation.
//
// sig is a list of signals which also cause the ticker to fire. This is a
// convenience to allow manually triggering of the ticker.
func jitterTicker(d time.Duration, sig ...os.Signal) <-chan struct{} {
	ticker := make(chan struct{})

	go func() {
		for {
			ticker <- struct{}{}
			ns := int64(d)
			jitter := rand.Int63n(ns)
			time.Sleep(time.Duration(ns/2 + jitter))
		}
	}()

	go func() {
		if len(sig) == 0 {
			return
		}

		c := make(chan os.Signal, 1)
		signal.Notify(c, sig...)
		for range c {
			ticker <- struct{}{}
		}
	}()

	return ticker
}

// Index starts an index job for repo name at commit.
func (s *Server) Index(args *indexArgs) (state indexState, err error) {
	tr := trace.New("index", args.Name)

	defer func() {
		if err != nil {
			tr.SetError()
			tr.LazyPrintf("error: %v", err)
			state = indexStateFail
			metricFailingTotal.Inc()
		}
		tr.LazyPrintf("state: %s", state)
		tr.Finish()
	}()

	tr.LazyPrintf("branches: %v", args.Branches)

	if len(args.Branches) == 0 {
		return indexStateEmpty, createEmptyShard(args)
	}

	repositoryName := args.Name
	if _, ok := s.deltaBuildRepositoriesAllowList[repositoryName]; ok {
		tr.LazyPrintf("marking this repository for delta build")
		args.UseDelta = true
	}

	args.DeltaShardNumberFallbackThreshold = s.deltaShardNumberFallbackThreshold

	if _, ok := s.repositoriesSkipSymbolsCalculationAllowList[repositoryName]; ok {
		tr.LazyPrintf("skipping symbols calculation")
		args.Symbols = false
	}

	reason := "forced"

	if args.Incremental {
		bo := args.BuildOptions()
		bo.SetDefaults()
		incrementalState, fn := bo.IndexState()
		reason = string(incrementalState)
		metricIndexIncrementalIndexState.WithLabelValues(string(incrementalState)).Inc()

		switch incrementalState {
		case build.IndexStateEqual:
			debug.Printf("%s index already up to date. Shard=%s", args.String(), fn)
			return indexStateNoop, nil

		case build.IndexStateMeta:
			log.Printf("updating index.meta %s", args.String())

			if err := mergeMeta(bo); err != nil {
				log.Printf("falling back to full update: failed to update index.meta %s: %s", args.String(), err)
			} else {
				return indexStateSuccessMeta, nil
			}

		case build.IndexStateCorrupt:
			log.Printf("falling back to full update: corrupt index: %s", args.String())
		}
	}

	log.Printf("updating index %s reason=%s", args.String(), reason)

	metricIndexingTotal.Inc()
	c := gitIndexConfig{
		runCmd: func(cmd *exec.Cmd) error {
			return s.loggedRun(tr, cmd)
		},

		findRepositoryMetadata: func(args *indexArgs) (repository *zoekt.Repository, ok bool, err error) {
			return args.BuildOptions().FindRepositoryMetadata()
		},
	}

	return indexStateSuccess, gitIndex(c, args)
}

func (s *Server) indexArgs(opts IndexOptions) *indexArgs {
	return &indexArgs{
		IndexOptions: opts,

		IndexDir:    s.IndexDir,
		Parallelism: s.CPUCount,

		Incremental: true,

		// 1 MB; match https://sourcegraph.sgdev.org/github.com/sourcegraph/sourcegraph/-/blob/cmd/symbols/internal/symbols/search.go#L22
		FileLimit: 1 << 20,
	}
}

func createEmptyShard(args *indexArgs) error {
	bo := args.BuildOptions()
	bo.SetDefaults()
	bo.RepositoryDescription.Branches = []zoekt.RepositoryBranch{{Name: "HEAD", Version: "404aaaaaaaaaaaaaaaaaaaaaaaaaaaaaaaaaaaaa"}}

	if args.Incremental && bo.IncrementalSkipIndexing() {
		return nil
	}

	builder, err := build.NewBuilder(*bo)
	if err != nil {
		return err
	}
	return builder.Finish()
}

// addDebugHandlers adds handlers specific to indexserver.
func (s *Server) addDebugHandlers(mux *http.ServeMux) {
	// Sourcegraph's site admin view requires indexserver to serve it's admin view
	// on "/".
	mux.Handle("/", http.HandlerFunc(s.handleReIndex))

	mux.Handle("/debug/indexed", http.HandlerFunc(s.handleDebugIndexed))
	mux.Handle("/debug/list", http.HandlerFunc(s.handleDebugList))
	mux.Handle("/debug/merge", http.HandlerFunc(s.handleDebugMerge))
	mux.Handle("/debug/queue", http.HandlerFunc(s.queue.handleDebugQueue))
}

var repoTmpl = template.Must(template.New("name").Parse(`
<html><body>
<a href="debug">Debug</a><br>
<a href="debug/requests">Traces</a><br>
{{.IndexMsg}}<br />
<br />
<h3>Re-index repository</h3>
<form action="." method="post">
{{range .Repos}}
<button type="submit" name="repo" value="{{ .ID }}" />{{ .Name }}</button><br />
{{end}}
</form>
</body></html>
`))

func (s *Server) handleReIndex(w http.ResponseWriter, r *http.Request) {
	type Repo struct {
		ID   uint32
		Name string
	}
	var data struct {
		Repos    []Repo
		IndexMsg string
	}

	if r.Method == "POST" {
		_ = r.ParseForm()
		if id, err := strconv.Atoi(r.Form.Get("repo")); err != nil {
			data.IndexMsg = err.Error()
		} else {
			data.IndexMsg, _ = s.forceIndex(uint32(id))
		}
	}

	s.queue.Iterate(func(opts *IndexOptions) {
		data.Repos = append(data.Repos, Repo{
			ID:   opts.RepoID,
			Name: opts.Name,
		})
	})

	_ = repoTmpl.Execute(w, data)
}

func (s *Server) handleDebugList(w http.ResponseWriter, r *http.Request) {
	withIndexed := true
	if b, err := strconv.ParseBool(r.URL.Query().Get("indexed")); err == nil {
		withIndexed = b
	}

	var indexed []uint32
	if withIndexed {
		indexed = listIndexed(s.IndexDir)
	}

	repos, err := s.Sourcegraph.List(r.Context(), indexed)
	if err != nil {
		http.Error(w, err.Error(), http.StatusInternalServerError)
		return
	}

	bw := bytes.Buffer{}

	tw := tabwriter.NewWriter(&bw, 16, 8, 4, ' ', 0)

	_, err = fmt.Fprintf(tw, "ID\tName\n")
	if err != nil {
		http.Error(w, fmt.Sprintf("writing column headers: %s", err), http.StatusInternalServerError)
		return
	}

	s.queue.mu.Lock()
	name := ""
	for _, id := range repos.IDs {
		if item := s.queue.get(id); item != nil {
			name = item.opts.Name
		} else {
			name = ""
		}
		_, err = fmt.Fprintf(tw, "%d\t%s\n", id, name)
		if err != nil {
			debug.Printf("handleDebugList: %s\n", err.Error())
		}
	}
	s.queue.mu.Unlock()

	if err != nil {
		http.Error(w, err.Error(), http.StatusInternalServerError)
		return
	}

	err = tw.Flush()
	if err != nil {
		http.Error(w, fmt.Sprintf("flushing tabwriter: %s", err), http.StatusInternalServerError)
		return
	}

	w.Header().Set("Content-Length", strconv.Itoa(bw.Len()))

	if _, err := io.Copy(w, &bw); err != nil {
		http.Error(w, fmt.Sprintf("copying output to response writer: %s", err), http.StatusInternalServerError)
		return
	}
}

// handleDebugMerge triggers a merge even if shard merging is not enabled. Users
// can run this command during periods of low usage (evenings, weekends) to
// trigger an initial merge run. In the steady-state, merges happen rarely, even
// on busy instances, and users can rely on automatic merging instead.
func (s *Server) handleDebugMerge(w http.ResponseWriter, _ *http.Request) {

	// A merge operation can take very long, depending on the number merges and the
	// target size of the compound shards. We run the merge in the background and
	// return immediately to the user.
	//
	// We track the status of the merge with metricShardMergingRunning.
	go func() {
		s.doMerge()
	}()
	w.Write([]byte("merging enqueued\n"))
}

func (s *Server) handleDebugIndexed(w http.ResponseWriter, r *http.Request) {
	indexed := listIndexed(s.IndexDir)

	bw := bytes.Buffer{}

	tw := tabwriter.NewWriter(&bw, 16, 8, 4, ' ', 0)

	_, err := fmt.Fprintf(tw, "ID\tName\n")
	if err != nil {
		http.Error(w, fmt.Sprintf("writing column headers: %s", err), http.StatusInternalServerError)
		return
	}

	s.queue.mu.Lock()
	name := ""
	for _, id := range indexed {
		if item := s.queue.get(id); item != nil {
			name = item.opts.Name
		} else {
			name = ""
		}
		_, err = fmt.Fprintf(tw, "%d\t%s\n", id, name)
		if err != nil {
			debug.Printf("handleDebugIndexed: %s\n", err.Error())
		}
	}
	s.queue.mu.Unlock()

	if err != nil {
		http.Error(w, err.Error(), http.StatusInternalServerError)
		return
	}

	err = tw.Flush()
	if err != nil {
		http.Error(w, fmt.Sprintf("flushing tabwriter: %s", err), http.StatusInternalServerError)
		return
	}

	w.Header().Set("Content-Length", strconv.Itoa(bw.Len()))

	if _, err := io.Copy(w, &bw); err != nil {
		http.Error(w, fmt.Sprintf("copying output to response writer: %s", err), http.StatusInternalServerError)
		return
	}
}

// forceIndex will run the index job for repo name now. It will return always
// return a string explaining what it did, even if it failed.
func (s *Server) forceIndex(id uint32) (string, error) {
	var opts IndexOptions
	var err error
	s.Sourcegraph.ForceIterateIndexOptions(func(o IndexOptions) {
		opts = o
	}, func(_ uint32, e error) {
		err = e
	}, id)
	if err != nil {
		return fmt.Sprintf("Indexing %d failed: %v", id, err), err
	}

	args := s.indexArgs(opts)
	args.Incremental = false // force re-index
	state, err := s.Index(args)
	if err != nil {
		return fmt.Sprintf("Indexing %s failed: %s", args.String(), err), err
	}
	return fmt.Sprintf("Indexed %s with state %s", args.String(), state), nil
}

func listIndexed(indexDir string) []uint32 {
	index := getShards(indexDir)
	metricNumIndexed.Set(float64(len(index)))
	repoIDs := make([]uint32, 0, len(index))
	for id := range index {
		repoIDs = append(repoIDs, id)
	}
	sort.Slice(repoIDs, func(i, j int) bool {
		return repoIDs[i] < repoIDs[j]
	})
	return repoIDs
}

func hostnameBestEffort() string {
	if h := os.Getenv("NODE_NAME"); h != "" {
		return h
	}
	if h := os.Getenv("HOSTNAME"); h != "" {
		return h
	}
	hostname, _ := os.Hostname()
	return hostname
}

// setupTmpDir sets up a temporary directory on the same volume as the
// indexes.
//
// If main is true we will delete older temp directories left around. main is
// false when this is a debug command.
func setupTmpDir(main bool, index string) error {
	// change the target tmp directory depending on if its our main daemon or a
	// debug sub command.
	dir := ".indexserver.debug.tmp"
	if main {
		dir = ".indexserver.tmp"
	}

	tmpRoot := filepath.Join(index, dir)
	if err := os.MkdirAll(tmpRoot, 0755); err != nil {
		return err
	}
	if !tmpfriend.IsTmpFriendDir(tmpRoot) {
		_, err := tmpfriend.RootTempDir(tmpRoot)
		return err
	}
	return nil
}

func printMetaData(fn string) error {
	repo, indexMeta, err := zoekt.ReadMetadataPath(fn)
	if err != nil {
		return err
	}

	err = json.NewEncoder(os.Stdout).Encode(indexMeta)
	if err != nil {
		return err
	}

	err = json.NewEncoder(os.Stdout).Encode(repo)
	if err != nil {
		return err
	}
	return nil
}

func printShardStats(fn string) error {
	f, err := os.Open(fn)
	if err != nil {
		return err
	}

	iFile, err := zoekt.NewIndexFile(f)
	if err != nil {
		return err
	}

	return zoekt.PrintNgramStats(iFile)
}

func srcLogLevelIsDebug() bool {
	lvl := os.Getenv(sglog.EnvLogLevel)
	return strings.EqualFold(lvl, "dbug") || strings.EqualFold(lvl, "debug")
}

func getEnvWithDefaultInt64(k string, defaultVal int64) int64 {
	v := os.Getenv(k)
	if v == "" {
		return defaultVal
	}
	i, err := strconv.ParseInt(v, 10, 64)
	if err != nil {
		log.Fatalf("error parsing ENV %s to int64: %s", k, err)
	}
	return i
}

func getEnvWithDefaultInt(k string, defaultVal int) int {
	v := os.Getenv(k)
	if v == "" {
		return defaultVal
	}
	i, err := strconv.Atoi(k)
	if err != nil {
		log.Fatalf("error parsing ENV %s to int: %s", k, err)
	}
	return i
}

func getEnvWithDefaultUint64(k string, defaultVal uint64) uint64 {
	v := os.Getenv(k)
	if v == "" {
		return defaultVal
	}
	i, err := strconv.ParseUint(v, 10, 64)
	if err != nil {
		log.Fatalf("error parsing ENV %s to uint64: %s", k, err)
	}
	return i
}

func getEnvWithDefaultString(k string, defaultVal string) string {
	v := os.Getenv(k)
	if v == "" {
		return defaultVal
	}
	return v
}

func getEnvWithDefaultEmptySet(k string) map[string]struct{} {
	set := map[string]struct{}{}
	for _, v := range strings.Split(os.Getenv(k), ",") {
		v = strings.TrimSpace(v)
		if v != "" {
			set[v] = struct{}{}
		}
	}
	return set
}

// findName returns the name of the current process, that being the
// part of argv[0] after the last slash if any, and also the lowercase
// letters from that, suitable for use as a likely key for lookups
// in things like shell environment variables which can't contain
// hyphens.
// Copied from https://sourcegraph.com/github.com/sourcegraph/sourcegraph/-/blob/internal/env/env.go?L55:6
func findName() (string, string) {
	// Environment variable names can't contain, for instance, hyphens.
	origName := filepath.Base(os.Args[0])
	name := strings.ReplaceAll(origName, "-", "_")
	if name == "" {
		name = "unknown"
	}
	return origName, name
}

func joinStringSet(set map[string]struct{}, sep string) string {
	var xs []string
	for x := range set {
		xs = append(xs, x)
	}

	return strings.Join(xs, sep)
}

func setCompoundShardCounter(indexDir string) {
	fns, err := filepath.Glob(filepath.Join(indexDir, "compound-*.zoekt"))
	if err != nil {
		log.Printf("setCompoundShardCounter: %s\n", err)
		return
	}
	metricNumberCompoundShards.Set(float64(len(fns)))
}

func rootCmd() *ffcli.Command {
	rootFs := flag.NewFlagSet("rootFs", flag.ExitOnError)
	conf := rootConfig{
		Main: true,
	}
	conf.registerRootFlags(rootFs)

	return &ffcli.Command{
		FlagSet:     rootFs,
		ShortUsage:  "zoekt-sourcegraph-indexserver [flags] [<subcommand>]",
		Subcommands: []*ffcli.Command{debugCmd()},
		Exec: func(ctx context.Context, args []string) error {
			return startServer(conf)
		},
	}
}

type rootConfig struct {
	// Main is true if this rootConfig is for our main long running command (the
	// indexserver). Debug commands should not set this value. This is used to
	// determine if we need to run tmpfriend.
	Main bool

	root             string
	interval         time.Duration
	index            string
	indexConcurrency int64
	listen           string
	hostname         string
	cpuFraction      float64
	dbg              bool
	blockProfileRate int

	// config values related to shard merging
	vacuumInterval time.Duration
	mergeInterval  time.Duration
	targetSize     int64
	minSize        int64
}

func (rc *rootConfig) registerRootFlags(fs *flag.FlagSet) {
	fs.StringVar(&rc.root, "sourcegraph_url", os.Getenv("SRC_FRONTEND_INTERNAL"), "http://sourcegraph-frontend-internal or http://localhost:3090. If a path to a directory, we fake the Sourcegraph API and index all repos rooted under path.")
	fs.DurationVar(&rc.interval, "interval", time.Minute, "sync with sourcegraph this often")
	fs.DurationVar(&rc.vacuumInterval, "vacuum_interval", 24*time.Hour, "run vacuum this often")
	fs.DurationVar(&rc.mergeInterval, "merge_interval", 8*time.Hour, "run merge this often")
	fs.Int64Var(&rc.targetSize, "merge_target_size", getEnvWithDefaultInt64("SRC_TARGET_SIZE", 2000), "the target size of compound shards in MiB")
	fs.Int64Var(&rc.minSize, "merge_min_size", getEnvWithDefaultInt64("SRC_MIN_SIZE", 1800), "the minimum size of a compound shard in MiB")
	fs.Int64Var(&rc.indexConcurrency, "index_concurrency", getEnvWithDefaultInt64("SRC_INDEX_CONCURRENCY", 1), "the number of concurrent index jobs to run.")
	fs.StringVar(&rc.index, "index", getEnvWithDefaultString("DATA_DIR", build.DefaultDir), "set index directory to use")
	fs.StringVar(&rc.listen, "listen", ":6072", "listen on this address.")
	fs.StringVar(&rc.hostname, "hostname", hostnameBestEffort(), "the name we advertise to Sourcegraph when asking for the list of repositories to index. Can also be set via the NODE_NAME environment variable.")
	fs.Float64Var(&rc.cpuFraction, "cpu_fraction", 1.0, "use this fraction of the cores for indexing.")
	fs.BoolVar(&rc.dbg, "debug", srcLogLevelIsDebug(), "turn on more verbose logging.")
	fs.IntVar(&rc.blockProfileRate, "block_profile_rate", getEnvWithDefaultInt("BLOCK_PROFILE_RATE", -1), "Sampling rate of Go's block profiler in nanoseconds. Values <=0 disable the blocking profiler Var(default). A value of 1 includes every blocking event. See https://pkg.go.dev/runtime#SetBlockProfileRate")
}

func startServer(conf rootConfig) error {
	s, err := newServer(conf)
	if err != nil {
		return err
	}

	profiler.Init("zoekt-sourcegraph-indexserver", zoekt.Version, conf.blockProfileRate)
	setCompoundShardCounter(s.IndexDir)

	if conf.listen != "" {
		go func() {
			mux := http.NewServeMux()
			debugserver.AddHandlers(mux, true, []debugserver.DebugPage{
				{Href: "debug/indexed", Text: "Indexed", Description: "list of all indexed repositories"},
				{Href: "debug/list?indexed=false", Text: "Assigned (this instance)", Description: "list of all repositories that are assigned to this instance"},
				{Href: "debug/list?indexed=true", Text: "Assigned (all)", Description: "same as above, but includes repositories which this instance temporarily holds during re-balancing"},
				{Href: "debug/queue", Text: "Indexing Queue State", Description: "list of all repositories in the indexing queue, sorted by descending priority"},
			}...)
			s.addDebugHandlers(mux)
			debug.Printf("serving HTTP on %s", conf.listen)
			log.Fatal(http.ListenAndServe(conf.listen, mux))
		}()
	}

	oc := &ownerChecker{
		Path:     filepath.Join(conf.index, "owner.txt"),
		Hostname: conf.hostname,
	}
	go oc.Run()

	s.Run()
	return nil
}

func newServer(conf rootConfig) (*Server, error) {
	if conf.cpuFraction <= 0.0 || conf.cpuFraction > 1.0 {
		return nil, fmt.Errorf("cpu_fraction must be between 0.0 and 1.0")
	}
	if conf.index == "" {
		return nil, fmt.Errorf("must set -index")
	}
	if conf.root == "" {
		return nil, fmt.Errorf("must set -sourcegraph_url")
	}
	rootURL, err := url.Parse(conf.root)
	if err != nil {
		return nil, fmt.Errorf("url.Parse(%v): %v", conf.root, err)
	}

	// Tune GOMAXPROCS to match Linux container CPU quota.
	_, _ = maxprocs.Set()

	// Set the sampling rate of Go's block profiler: https://github.com/DataDog/go-profiler-notes/blob/main/guide/README.md#block-profiler.
	// The block profiler is disabled by default and should be enabled with care in production
	runtime.SetBlockProfileRate(conf.blockProfileRate)

	// Automatically prepend our own path at the front, to minimize
	// required configuration.
	if l, err := os.Readlink("/proc/self/exe"); err == nil {
		os.Setenv("PATH", filepath.Dir(l)+":"+os.Getenv("PATH"))
	}

	if _, err := os.Stat(conf.index); err != nil {
		if err := os.MkdirAll(conf.index, 0755); err != nil {
			return nil, fmt.Errorf("MkdirAll %s: %v", conf.index, err)
		}
	}

	if err := setupTmpDir(conf.Main, conf.index); err != nil {
		return nil, fmt.Errorf("failed to setup TMPDIR under %s: %v", conf.index, err)
	}

	if conf.dbg {
		debug = log.New(os.Stderr, "", log.LstdFlags)
	}

	reposWithSeparateIndexingMetrics = getEnvWithDefaultEmptySet("INDEXING_METRICS_REPOS_ALLOWLIST")
	if len(reposWithSeparateIndexingMetrics) > 0 {
		debug.Printf("capturing separate indexing metrics for: %s", joinStringSet(reposWithSeparateIndexingMetrics, ", "))
	}

	deltaBuildRepositoriesAllowList := getEnvWithDefaultEmptySet("DELTA_BUILD_REPOS_ALLOWLIST")
	if len(deltaBuildRepositoriesAllowList) > 0 {
		debug.Printf("using delta shard builds for: %s", joinStringSet(deltaBuildRepositoriesAllowList, ", "))
	}

	deltaShardNumberFallbackThreshold := getEnvWithDefaultUint64("DELTA_SHARD_NUMBER_FALLBACK_THRESHOLD", 150)
	if deltaShardNumberFallbackThreshold > 0 {
		debug.Printf("setting delta shard fallback threshold to %d shard(s)", deltaShardNumberFallbackThreshold)
	} else {
		debug.Printf("disabling delta build fallback behavior - delta builds will be performed regardless of the number of preexisting shards")
	}

	reposShouldSkipSymbolsCalculation := getEnvWithDefaultEmptySet("SKIP_SYMBOLS_REPOS_ALLOWLIST")
	if len(reposShouldSkipSymbolsCalculation) > 0 {
		debug.Printf("skipping generating symbols metadata for: %s", joinStringSet(reposShouldSkipSymbolsCalculation, ", "))
	}

	var sg Sourcegraph
	if rootURL.IsAbs() {
		var batchSize int
		if v := os.Getenv("SRC_REPO_CONFIG_BATCH_SIZE"); v != "" {
			batchSize, err = strconv.Atoi(v)
			if err != nil {
				return nil, fmt.Errorf("Invalid value for SRC_REPO_CONFIG_BATCH_SIZE, must be int")
			}
		}

		sg = newSourcegraphClient(rootURL, conf.hostname, batchSize)
	} else {
		sg = sourcegraphFake{
			RootDir: rootURL.String(),
			Log:     log.New(os.Stderr, "sourcegraph: ", log.LstdFlags),
		}
	}

	if conf.indexConcurrency < 1 {
		conf.indexConcurrency = 1
	}

	cpuCount := int(math.Round(float64(runtime.GOMAXPROCS(0)) * (conf.cpuFraction)))
	if cpuCount < 1 {
		cpuCount = 1
	}

	return &Server{
		logger:                            sglog.Scoped("server", ""),
		Sourcegraph:                       sg,
		IndexDir:                          conf.index,
		IndexConcurrency:                  int(conf.indexConcurrency),
		Interval:                          conf.interval,
		VacuumInterval:                    conf.vacuumInterval,
		MergeInterval:                     conf.mergeInterval,
		CPUCount:                          cpuCount,
		TargetSizeBytes:                   conf.targetSize * 1024 * 1024,
		minSizeBytes:                      conf.minSize * 1024 * 1024,
		shardMerging:                      zoekt.ShardMergingEnabled(),
		deltaBuildRepositoriesAllowList:   deltaBuildRepositoriesAllowList,
		deltaShardNumberFallbackThreshold: deltaShardNumberFallbackThreshold,
		repositoriesSkipSymbolsCalculationAllowList: reposShouldSkipSymbolsCalculation,
	}, err
}

func main() {
<<<<<<< HEAD
	cmd := rootCmd()
	if err := cmd.Parse(os.Args[1:]); err != nil {
		log.Fatal(err)
	}

	debugFlagOverride := false

	flag := cmd.FlagSet.Lookup("debug")
	if debugFlag, err := strconv.ParseBool(flag.Value.String()); err == nil {
		// Debug flag overrides a non-debug logging level
		debugFlagOverride = debugFlag && !srcLogLevelIsDebug()
	}

	name, _ := findName()
	originalLogLevel := os.Getenv(sglog.EnvLogLevel)

	// if debug flag overrides the logging level set by environment var EnvLogLevel
	// then update it before we call logger's Init()
	if debugFlagOverride {
		os.Setenv(sglog.EnvLogLevel, "debug")
	}

	syncLogs := sglog.Init(sglog.Resource{
		Name:       name,
		Version:    zoekt.Version,
		InstanceID: hostnameBestEffort(),
	})

	// Revert the EnvLogLevel update
	if debugFlagOverride {
		os.Setenv(sglog.EnvLogLevel, originalLogLevel)
	}

	defer syncLogs.Sync()

	logger = sglog.Scoped(loggerScope, loggerDescription)

	if err := cmd.Run(context.Background()); err != nil {
=======
	liblog := sglog.Init(sglog.Resource{
		Name:       "zoekt-indexserver",
		Version:    zoekt.Version,
		InstanceID: hostnameBestEffort(),
	})
	defer liblog.Sync()

	if err := rootCmd().ParseAndRun(context.Background(), os.Args[1:]); err != nil {
>>>>>>> 1c07c86f
		log.Fatal(err)
	}
}<|MERGE_RESOLUTION|>--- conflicted
+++ resolved
@@ -36,24 +36,13 @@
 	"go.uber.org/automaxprocs/maxprocs"
 	"golang.org/x/net/trace"
 
-<<<<<<< HEAD
-	sglog "github.com/sourcegraph/log"
-
-	"github.com/google/zoekt"
-	"github.com/google/zoekt/build"
-	"github.com/google/zoekt/debugserver"
-	"github.com/google/zoekt/internal/profiler"
-=======
 	"github.com/sourcegraph/zoekt"
 	"github.com/sourcegraph/zoekt/build"
 	"github.com/sourcegraph/zoekt/debugserver"
 	"github.com/sourcegraph/zoekt/internal/profiler"
->>>>>>> 1c07c86f
 )
 
 var (
-	logger sglog.Logger
-
 	metricResolveRevisionsDuration = promauto.NewHistogram(prometheus.HistogramOpts{
 		Name:    "resolve_revisions_seconds",
 		Help:    "A histogram of latencies for resolving all repository revisions.",
@@ -201,18 +190,12 @@
 
 var debug = log.New(io.Discard, "", log.LstdFlags)
 
-const (
-	// our index commands should output something every 100mb they process.
-	//
-	// 2020-11-24 Keegan. "This should be rather quick so 5m is more than enough
-	// time."  famous last words. A client was indexing a monorepo with 42
-	// cores... 5m was not enough.
-	noOutputTimeout = 30 * time.Minute
-
-	loggerScope = "server"
-
-	loggerDescription = "periodically reindexes enabled repositories on sourcegraph"
-)
+// our index commands should output something every 100mb they process.
+//
+// 2020-11-24 Keegan. "This should be rather quick so 5m is more than enough
+// time."  famous last words. A client was indexing a monorepo with 42
+// cores... 5m was not enough.
+const noOutputTimeout = 30 * time.Minute
 
 func (s *Server) loggedRun(tr trace.Trace, cmd *exec.Cmd) (err error) {
 	out := &synchronizedBuffer{}
@@ -440,26 +423,18 @@
 				log.Printf("error indexing %s: %s", args.String(), err)
 			}
 
-<<<<<<< HEAD
-		switch state {
-		case indexStateSuccess:
-			var branches []string
-			for _, b := range args.Branches {
-				branches = append(branches, fmt.Sprintf("%s=%s", b.Name, b.Version))
-			}
-
-			logger.Info("updated index",
-				sglog.String("repo", args.Name),
-				sglog.Uint32("id", args.RepoID),
-				sglog.Strings("branches", branches),
-				sglog.Duration("duration", elapsed),
-			)
-		case indexStateSuccessMeta:
-			log.Printf("updated meta %s in %v", args.String(), elapsed)
-=======
 			switch state {
 			case indexStateSuccess:
-				log.Printf("updated index %s in %v", args.String(), elapsed)
+				var branches []string
+				for _, b := range args.Branches {
+					branches = append(branches, fmt.Sprintf("%s=%s", b.Name, b.Version))
+				}
+				s.logger.Info("updated index",
+					sglog.String("repo", args.Name),
+					sglog.Uint32("id", args.RepoID),
+					sglog.Strings("branches", branches),
+					sglog.Duration("duration", elapsed),
+				)
 			case indexStateSuccessMeta:
 				log.Printf("updated meta %s in %v", args.String(), elapsed)
 			}
@@ -472,7 +447,6 @@
 			// converge to the correct behaviour.
 			debug.Printf("index job for repository already running: %s", args)
 			continue
->>>>>>> 1c07c86f
 		}
 	}
 }
@@ -988,22 +962,6 @@
 	return set
 }
 
-// findName returns the name of the current process, that being the
-// part of argv[0] after the last slash if any, and also the lowercase
-// letters from that, suitable for use as a likely key for lookups
-// in things like shell environment variables which can't contain
-// hyphens.
-// Copied from https://sourcegraph.com/github.com/sourcegraph/sourcegraph/-/blob/internal/env/env.go?L55:6
-func findName() (string, string) {
-	// Environment variable names can't contain, for instance, hyphens.
-	origName := filepath.Base(os.Args[0])
-	name := strings.ReplaceAll(origName, "-", "_")
-	if name == "" {
-		name = "unknown"
-	}
-	return origName, name
-}
-
 func joinStringSet(set map[string]struct{}, sep string) string {
 	var xs []string
 	for x := range set {
@@ -1203,8 +1161,10 @@
 		cpuCount = 1
 	}
 
+	logger := sglog.Scoped("server", "periodically reindexes enabled repositories on sourcegraph")
+
 	return &Server{
-		logger:                            sglog.Scoped("server", ""),
+		logger:                            logger,
 		Sourcegraph:                       sg,
 		IndexDir:                          conf.index,
 		IndexConcurrency:                  int(conf.indexConcurrency),
@@ -1222,7 +1182,6 @@
 }
 
 func main() {
-<<<<<<< HEAD
 	cmd := rootCmd()
 	if err := cmd.Parse(os.Args[1:]); err != nil {
 		log.Fatal(err)
@@ -1236,7 +1195,6 @@
 		debugFlagOverride = debugFlag && !srcLogLevelIsDebug()
 	}
 
-	name, _ := findName()
 	originalLogLevel := os.Getenv(sglog.EnvLogLevel)
 
 	// if debug flag overrides the logging level set by environment var EnvLogLevel
@@ -1245,8 +1203,8 @@
 		os.Setenv(sglog.EnvLogLevel, "debug")
 	}
 
-	syncLogs := sglog.Init(sglog.Resource{
-		Name:       name,
+	liblog := sglog.Init(sglog.Resource{
+		Name:       "zoekt-sourcegraph-indexserver",
 		Version:    zoekt.Version,
 		InstanceID: hostnameBestEffort(),
 	})
@@ -1256,21 +1214,9 @@
 		os.Setenv(sglog.EnvLogLevel, originalLogLevel)
 	}
 
-	defer syncLogs.Sync()
-
-	logger = sglog.Scoped(loggerScope, loggerDescription)
+	defer liblog.Sync()
 
 	if err := cmd.Run(context.Background()); err != nil {
-=======
-	liblog := sglog.Init(sglog.Resource{
-		Name:       "zoekt-indexserver",
-		Version:    zoekt.Version,
-		InstanceID: hostnameBestEffort(),
-	})
-	defer liblog.Sync()
-
-	if err := rootCmd().ParseAndRun(context.Background(), os.Args[1:]); err != nil {
->>>>>>> 1c07c86f
 		log.Fatal(err)
 	}
 }