--- conflicted
+++ resolved
@@ -3,26 +3,15 @@
 import (
 	"bytes"
 	"container/heap"
-<<<<<<< HEAD
-	"encoding/gob"
-=======
->>>>>>> 2880e882
 	"fmt"
 	"io"
 	"net/http"
 	"reflect"
 	"sort"
-<<<<<<< HEAD
-	"strconv"
 	"strings"
 	"sync"
 	"text/tabwriter"
 	"time"
-=======
-	"strings"
-	"sync"
-	"text/tabwriter"
->>>>>>> 2880e882
 
 	"github.com/prometheus/client_golang/prometheus"
 	"github.com/prometheus/client_golang/prometheus/promauto"
@@ -169,20 +158,9 @@
 	sort.Slice(queueItems, func(i, j int) bool {
 		x, y := queueItems[i], queueItems[j]
 
-<<<<<<< HEAD
-		if x.heapIdx < 0 && y.heapIdx >= 0 {
-			// if x is popped, but y isn't - then put x at the back
-			return false
-		}
-
-		if y.heapIdx < 0 && x.heapIdx >= 0 {
-			// if y is popped, but x isn't - then ensure x is at the front
-			return true
-=======
 		xOnQueue, yOnQueue := x.heapIdx >= 0, y.heapIdx >= 0
 		if xOnQueue != yOnQueue {
 			return xOnQueue
->>>>>>> 2880e882
 		}
 
 		return lessQueueItemPriority(x, y)
@@ -201,48 +179,19 @@
 
 	w.Header().Set("Content-Type", "text/plain")
 
-<<<<<<< HEAD
-	printHeaders := true
-
-	if raw := r.URL.Query().Get("header"); raw != "" {
-		parsed, err := strconv.ParseBool(raw)
-		if err != nil {
-			http.Error(w, fmt.Sprintf("invalid %q parameter: %s", "header", err), http.StatusBadRequest)
-			return
-		}
-
-		printHeaders = parsed
-	}
-
-	writer := tabwriter.NewWriter(w, 16, 8, 4, ' ', 0)
-	defer writer.Flush()
-
-	if printHeaders {
-		_, err := fmt.Fprintf(writer, "Position\tName\tID\tIsPending\tTimeSpentAwaitingIndex\tBranches\t\n")
-		if err != nil {
-			http.Error(w, fmt.Sprintf("writing column headers: %s", err), http.StatusInternalServerError)
-			return
-		}
-	}
-
-	// TODO@ggilmore: Mock this so that we can test it in the command output?
-	now := time.Now()
-
-	position := -1
-	var err error
-=======
 	var bufferedWriter bytes.Buffer
 
 	writer := tabwriter.NewWriter(&bufferedWriter, 16, 8, 4, ' ', 0)
 
-	_, err := fmt.Fprintf(writer, "Position\tName\tID\tIsOnQueue\tBranches\t\n")
+	_, err := fmt.Fprintf(writer, "Position\tName\tID\tIsOnQueue\tTimeSpentAwaitingIndex\tBranches\t\n")
 	if err != nil {
 		http.Error(w, fmt.Sprintf("writing column headers: %s", err), http.StatusInternalServerError)
 		return
 	}
 
+	now := time.Now()
+
 	position := -1
->>>>>>> 2880e882
 	q.debugIteratedOrdered(func(item *queueItem) {
 		position++
 
@@ -255,27 +204,19 @@
 			branches = append(branches, b.String())
 		}
 
-<<<<<<< HEAD
-		isPending := item.heapIdx >= 0
+		isOnQueue := item.heapIdx >= 0
 		timeSpentAwaitingIndex := "-"
-		if isPending {
+		if isOnQueue {
 			timeSpentAwaitingIndex = now.Sub(item.dateAddedToQueue).Round(time.Second).String()
 		}
 
-		_, err = fmt.Fprintf(writer, "%d\t%s\t%d\t%t\t%s\t%s\t\n", position, item.opts.Name, item.repoID, isPending, timeSpentAwaitingIndex, strings.Join(branches, ", "))
-=======
-		isOnQueue := item.heapIdx >= 0
-
-		_, err = fmt.Fprintf(writer, "%d\t%s\t%d\t%t\t%s\t\n", position, item.opts.Name, item.repoID, isOnQueue, strings.Join(branches, ", "))
->>>>>>> 2880e882
+		_, err = fmt.Fprintf(writer, "%d\t%s\t%d\t%t\t%s\t\t%s\n", position, item.opts.Name, item.repoID, isOnQueue, timeSpentAwaitingIndex, strings.Join(branches, ", "))
 	})
 
 	if err != nil {
 		http.Error(w, fmt.Sprintf("writing queueItem: %s", err), http.StatusInternalServerError)
 		return
 	}
-<<<<<<< HEAD
-=======
 
 	err = writer.Flush()
 	if err != nil {
@@ -288,7 +229,6 @@
 		http.Error(w, fmt.Sprintf("copying output to response writer: %s", err), http.StatusInternalServerError)
 		return
 	}
->>>>>>> 2880e882
 }
 
 // SetIndexed sets what the currently indexed options are for opts.RepoID.
@@ -436,30 +376,6 @@
 	return x.seq < y.seq
 }
 
-<<<<<<< HEAD
-// queueItemStreamDecoder processes streams of gob-encoded queueItems.
-type queueItemStreamDecoder struct {
-	gobDecoder *gob.Decoder
-	item       *queueItem
-
-	err error
-}
-
-// newQueueItemStreamDecoder returns a decoder that will process the provided
-// stream.
-func newQueueItemStreamDecoder(stream io.Reader) *queueItemStreamDecoder {
-	d := gob.NewDecoder(stream)
-
-	return &queueItemStreamDecoder{
-		gobDecoder: d,
-
-		item: nil,
-		err:  nil,
-	}
-}
-
-=======
->>>>>>> 2880e882
 var (
 	metricQueueLen = promauto.NewGauge(prometheus.GaugeOpts{
 		Name: "index_queue_len",
