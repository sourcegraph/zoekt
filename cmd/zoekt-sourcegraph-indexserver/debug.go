// This file contains commands which run in a non daemon mode for testing/debugging.

package main

import (
	"context"
	"flag"
	"fmt"
	"io"
	"log"
	"net/http"
	"net/url"
	"os"
	"strconv"
	"time"

	"github.com/peterbourgon/ff/v3/ffcli"

	"github.com/google/zoekt/build"
)

func debugIndex() *ffcli.Command {
	fs := flag.NewFlagSet("debug index", flag.ExitOnError)
	conf := rootConfig{}
	conf.registerRootFlags(fs)

	return &ffcli.Command{
		Name:       "index",
		ShortUsage: "index [flags] <repository ID>",
		ShortHelp:  "index a repository",
		FlagSet:    fs,
		Exec: func(ctx context.Context, args []string) error {
			if len(args) == 0 {
				return fmt.Errorf("missing repository ID")
			}
			s, err := newServer(conf)
			if err != nil {
				return err
			}
			id, err := strconv.Atoi(args[0])
			if err != nil {
				return err
			}
			msg, err := s.forceIndex(uint32(id))
			log.Println(msg)
			if err != nil {
				return err
			}
			return nil
		},
	}
}

func debugTrigrams() *ffcli.Command {
	return &ffcli.Command{
		Name:       "trigrams",
		ShortUsage: "trigrams <path/to/shard>",
		ShortHelp:  "list all the trigrams in a shard",
		Exec: func(ctx context.Context, args []string) error {
			if len(args) == 0 {
				return fmt.Errorf("missing path to shard")
			}
			return printShardStats(args[0])
		},
	}
}

func debugMeta() *ffcli.Command {
	return &ffcli.Command{
		Name:       "meta",
		ShortUsage: "meta <path/to/shard>",
		ShortHelp:  "output index and repo metadata",
		Exec: func(ctx context.Context, args []string) error {
			if len(args) == 0 {
				return fmt.Errorf("missing path to shard")
			}
			return printMetaData(args[0])
		},
	}
}

func debugMerge() *ffcli.Command {
	fs := flag.NewFlagSet("debug merge", flag.ExitOnError)
	simulate := fs.Bool("simulate", false, "if set, merging will be simulated")
	targetSize := fs.Int64("merge_target_size", getEnvWithDefaultInt64("SRC_TARGET_SIZE", 2000), "the target size of compound shards in MiB")
	index := fs.String("index", getEnvWithDefaultString("DATA_DIR", build.DefaultDir), "set index directory to use")
	dbg := fs.Bool("debug", srcLogLevelIsDebug(), "turn on more verbose logging.")

	return &ffcli.Command{
		Name:       "merge",
		FlagSet:    fs,
		ShortUsage: "merge [flags] <dir>",
		ShortHelp:  "run a full merge operation inside dir",
		Exec: func(ctx context.Context, args []string) error {
			if *dbg {
				debug = log.New(os.Stderr, "", log.LstdFlags)
			}
			return doMerge(*index, *targetSize*1024*1024, *simulate)
		},
	}
}

func debugList() *ffcli.Command {
	fs := flag.NewFlagSet("debug list", flag.ExitOnError)
	conf := rootConfig{}
	conf.registerRootFlags(fs)

	return &ffcli.Command{
		Name:       "list",
		ShortUsage: "list [flags]",
		ShortHelp:  "list the repositories that are OWNED by this indexserver",
		FlagSet:    fs,
		Exec: func(ctx context.Context, args []string) error {
			s, err := newServer(conf)
			if err != nil {
				return err
			}
			repos, err := s.Sourcegraph.List(context.Background(), listIndexed(s.IndexDir))
			if err != nil {
				return err
			}
			for _, r := range repos.IDs {
				fmt.Println(r)
			}
			return nil
		},
	}
}

func debugListIndexed() *ffcli.Command {
	fs := flag.NewFlagSet("debug list-indexed", flag.ExitOnError)
	conf := rootConfig{}
	conf.registerRootFlags(fs)

	return &ffcli.Command{
		Name:       "list-indexed",
		ShortUsage: "list-indexed [flags]",
		ShortHelp:  "list the repositories that are INDEXED by this indexserver",
		FlagSet:    fs,
		Exec: func(ctx context.Context, args []string) error {
			s, err := newServer(conf)
			if err != nil {
				return err
			}
			indexed := listIndexed(s.IndexDir)
			for _, r := range indexed {
				fmt.Println(r)
			}
			return nil
		},
	}
}

func debugQueue() *ffcli.Command {
	fs := flag.NewFlagSet("debug queue", flag.ExitOnError)

<<<<<<< HEAD
	printHeader := fs.Bool("header", true, "print column headers")

	connectionTimeout := fs.Duration("timeout", 10*time.Second, "max timeout for establishing a connection to the zoekt-sourcegraph-indexserver instance")

=======
>>>>>>> 2880e882
	hostname := fs.String("hostname", "localhost", "the hostname of the zoekt-sourcegraph-indexserver instance to connect to")
	port := fs.Uint("port", 6072, "the port of the zoekt-sourcegraph-indexserver instance to connect to")

	return &ffcli.Command{
		Name:       "queue",
		ShortUsage: "queue [flags]",
		ShortHelp:  "list the repositories in the indexing queue, sorted by descending priority",
		FlagSet:    fs,
		Exec: func(ctx context.Context, args []string) error {
<<<<<<< HEAD
			ctx, cancel := context.WithTimeout(ctx, *connectionTimeout)
			defer cancel()
=======
>>>>>>> 2880e882

			raw := fmt.Sprintf("http://%s:%d/debug/queue", *hostname, *port)
			address, err := url.Parse(raw)
			if err != nil {
				return fmt.Errorf("parsing URL %q: %s", raw, err)
			}
<<<<<<< HEAD
			address.Query().Add("header", strconv.FormatBool(*printHeader))
=======
>>>>>>> 2880e882

			request, err := http.NewRequestWithContext(ctx, http.MethodGet, address.String(), nil)
			if err != nil {
				return fmt.Errorf("constructing request: %w", err)
			}

			request.Header.Set("Accept", "text/plain")
			response, err := http.DefaultClient.Do(request)
			if err != nil {
				return err
			}

			defer response.Body.Close()

			_, err = io.Copy(os.Stdout, response.Body)
			if err != nil {
				return fmt.Errorf("writing to stdout: %w", err)
			}

			return nil
		},
	}
}

func debugCmd() *ffcli.Command {
	fs := flag.NewFlagSet("debug", flag.ExitOnError)

	return &ffcli.Command{
		Name:       "debug",
		ShortUsage: "debug <subcommand>",
		ShortHelp:  "a set of commands for debugging and testing",
		FlagSet:    fs,
		Subcommands: []*ffcli.Command{
			debugIndex(),
			debugList(),
			debugListIndexed(),
			debugMerge(),
			debugMeta(),
			debugTrigrams(),
			debugQueue(),
		},
	}
}<|MERGE_RESOLUTION|>--- conflicted
+++ resolved
@@ -12,7 +12,6 @@
 	"net/url"
 	"os"
 	"strconv"
-	"time"
 
 	"github.com/peterbourgon/ff/v3/ffcli"
 
@@ -154,13 +153,6 @@
 func debugQueue() *ffcli.Command {
 	fs := flag.NewFlagSet("debug queue", flag.ExitOnError)
 
-<<<<<<< HEAD
-	printHeader := fs.Bool("header", true, "print column headers")
-
-	connectionTimeout := fs.Duration("timeout", 10*time.Second, "max timeout for establishing a connection to the zoekt-sourcegraph-indexserver instance")
-
-=======
->>>>>>> 2880e882
 	hostname := fs.String("hostname", "localhost", "the hostname of the zoekt-sourcegraph-indexserver instance to connect to")
 	port := fs.Uint("port", 6072, "the port of the zoekt-sourcegraph-indexserver instance to connect to")
 
@@ -170,21 +162,12 @@
 		ShortHelp:  "list the repositories in the indexing queue, sorted by descending priority",
 		FlagSet:    fs,
 		Exec: func(ctx context.Context, args []string) error {
-<<<<<<< HEAD
-			ctx, cancel := context.WithTimeout(ctx, *connectionTimeout)
-			defer cancel()
-=======
->>>>>>> 2880e882
 
 			raw := fmt.Sprintf("http://%s:%d/debug/queue", *hostname, *port)
 			address, err := url.Parse(raw)
 			if err != nil {
 				return fmt.Errorf("parsing URL %q: %s", raw, err)
 			}
-<<<<<<< HEAD
-			address.Query().Add("header", strconv.FormatBool(*printHeader))
-=======
->>>>>>> 2880e882
 
 			request, err := http.NewRequestWithContext(ctx, http.MethodGet, address.String(), nil)
 			if err != nil {
