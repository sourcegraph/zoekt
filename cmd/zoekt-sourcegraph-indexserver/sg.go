package main

import (
	"bytes"
	"context"
	"encoding/json"
	"errors"
	"fmt"
	"hash/crc32"
	"io"
	"io/ioutil"
	"log"
	"math/rand"
	"net/http"
	"net/url"
	"os"
	"os/exec"
	"path"
	"path/filepath"
	"strconv"
	"strings"
	"time"

	"github.com/google/zoekt"
	retryablehttp "github.com/hashicorp/go-retryablehttp"
	"golang.org/x/net/trace"
)

type SourcegraphListResult struct {
	// IDs is the set of Sourcegraph repository IDs that this replica needs
	// to index.
	IDs []uint32

	// IterateIndexOptions best effort resolves the IndexOptions for RepoIDs. If
	// any repository fails it internally logs.
	//
	// Note: this has a side-effect of setting a the "config fingerprint". The
	// config fingerprint means we only calculate index options for repositories
	// that have changed since the last call to IterateIndexOptions. If you want
<<<<<<< HEAD
	// to force calculation of index options use
	// Sourcegraph.ForceIterateIndexOptions.
=======
	// to force calculation of index options use Sourcegraph.GetIndexOptions.
	//
	// Note: This should not be called concurrently with the Sourcegraph client.
>>>>>>> 1210f0f9
	IterateIndexOptions func(func(IndexOptions))
}

type Sourcegraph interface {
	// List returns a list of repository IDs to index as well as a facility to
	// fetch the indexing options.
	//
	// Note: The return value is not safe to use concurrently with future calls
	// to List.
	List(ctx context.Context, indexed []uint32) (*SourcegraphListResult, error)

	// ForceIterateIndexOptions will best-effort calculate the index options for
	// all repos. For each repo it will call either onSuccess or onError.
	ForceIterateIndexOptions(onSuccess func(IndexOptions), onError func(uint32, error), repos ...uint32)
}

// sourcegraphClient contains methods which interact with the sourcegraph API.
type sourcegraphClient struct {
	// Root is the base URL for the Sourcegraph instance to index. Normally
	// http://sourcegraph-frontend-internal or http://localhost:3090.
	Root *url.URL

	// Hostname is the name we advertise to Sourcegraph when asking for the
	// list of repositories to index.
	Hostname string

	// BatchSize is how many repository configurations we request at once. If
	// zero a value of 10000 is used.
	BatchSize int

	// Client is used to make requests to the Sourcegraph instance. Prefer to
	// use .doRequest() to ensure the appropriate headers are set.
	Client *retryablehttp.Client

	// configFingerprint is the last config fingerprint returned from
	// Sourcegraph. It can be used for future calls to the configuration
	// endpoint.
	configFingerprint string

	// configFingerprintReset tracks when we should zero out the
	// configFingerprint. We want to periodically do this just in case our
	// configFingerprint logic is faulty. When it is cleared out, we fallback to
	// calculating everything.
	configFingerprintReset time.Time
}

func (s *sourcegraphClient) List(ctx context.Context, indexed []uint32) (*SourcegraphListResult, error) {
	repos, err := s.listRepoIDs(ctx, indexed)
	if err != nil {
		return nil, err
	}

	batchSize := s.BatchSize
	if batchSize == 0 {
		batchSize = 10_000
	}

	// Check if we should recalculate everything.
	if time.Now().After(s.configFingerprintReset) {
		// for every 500 repos we wait a minute. 2021-12-15 on sourcegraph.com
		// this works out to every 100 minutes.
		next := time.Duration(len(indexed)) * time.Minute / 500
		if min := 5 * time.Minute; next < min {
			next = min
		}
		next += time.Duration(rand.Int63n(int64(next) / 4)) // jitter
		s.configFingerprintReset = time.Now().Add(next)
		s.configFingerprint = ""
	}

	// We want to use a consistent fingerprint for each call. Next time list is
	// called we want to use the first fingerprint returned from the
	// configuration endpoint. However, if any of our configuration calls fail,
	// we need to fallback to our last value.
	lastFingerprint := s.configFingerprint
	first := true

	iterate := func(f func(IndexOptions)) {
		start := time.Now()
		tr := trace.New("getIndexOptions", "")
		tr.LazyPrintf("getting index options for %d repos", len(repos))
		tr.LazyPrintf("fingerprint: %s", lastFingerprint)

		defer func() {
			metricResolveRevisionsDuration.Observe(time.Since(start).Seconds())
			tr.Finish()
		}()

		// We ask the frontend to get index options in batches.
		for repos := range batched(repos, batchSize) {
			start := time.Now()
			opts, fingerprint, err := s.getIndexOptions(lastFingerprint, repos...)
			if err != nil {
				// Call failed, restore old fingerprint for next call to List.
				first = false
				s.configFingerprint = lastFingerprint

				metricResolveRevisionDuration.WithLabelValues("false").Observe(time.Since(start).Seconds())
				tr.LazyPrintf("failed fetching options batch: %v", err)
				tr.SetError()
				continue
			}

			if first {
				first = false
				tr.LazyPrintf("new fingerprint: %s", fingerprint)
				s.configFingerprint = fingerprint
			}

			metricResolveRevisionDuration.WithLabelValues("true").Observe(time.Since(start).Seconds())
			for _, opt := range opts {
				metricGetIndexOptions.Inc()
				if opt.Error != "" {
					metricGetIndexOptionsError.Inc()
					tr.LazyPrintf("failed fetching options for %v: %v", opt.Name, opt.Error)
					tr.SetError()
					continue
				}
				f(opt.IndexOptions)
			}
		}
	}

	return &SourcegraphListResult{
		IDs:                 repos,
		IterateIndexOptions: iterate,
	}, nil
}

func (s *sourcegraphClient) ForceIterateIndexOptions(onSuccess func(IndexOptions), onError func(uint32, error), repos ...uint32) {
	batchSize := s.BatchSize
	if batchSize == 0 {
		batchSize = 10_000
	}

	for repos := range batched(repos, batchSize) {
		opts, _, err := s.getIndexOptions("", repos...)
		if err != nil {
			for _, id := range repos {
				onError(id, err)
			}
			continue
		}
		for _, o := range opts {
			if o.RepoID > 0 && o.Error != "" {
				onError(o.RepoID, errors.New(o.Error))
			}
			if o.Error == "" {
				onSuccess(o.IndexOptions)
			}
		}
	}
}

// indexOptionsItem wraps IndexOptions to also include an error returned by
// the API.
type indexOptionsItem struct {
	IndexOptions
	Error string
}

func (s *sourcegraphClient) getIndexOptions(fingerprint string, repos ...uint32) ([]indexOptionsItem, string, error) {
	u := s.Root.ResolveReference(&url.URL{
		Path: "/.internal/search/configuration",
	})

	repoIDs := make([]string, len(repos))
	for i, id := range repos {
		repoIDs[i] = strconv.Itoa(int(id))
	}
	data := url.Values{"repoID": repoIDs}
	req, err := retryablehttp.NewRequest("POST", u.String(), []byte(data.Encode()))
	if err != nil {
		return nil, "", err
	}
	req.Header.Set("Content-Type", "application/x-www-form-urlencoded")
	if fingerprint != "" {
		req.Header.Set("X-Sourcegraph-Config-Fingerprint", fingerprint)
	}

	resp, err := s.doRequest(req)
	if err != nil {
		return nil, "", err
	}
	defer resp.Body.Close()

	if resp.StatusCode != http.StatusOK {
		b, err := ioutil.ReadAll(io.LimitReader(resp.Body, 1024))
		_ = resp.Body.Close()
		if err != nil {
			return nil, "", err
		}
		return nil, "", &url.Error{
			Op:  "Get",
			URL: u.String(),
			Err: fmt.Errorf("%s: %s", resp.Status, string(b)),
		}
	}

	dec := json.NewDecoder(resp.Body)
	var opts []indexOptionsItem
	for {
		var opt indexOptionsItem
		err := dec.Decode(&opt)
		if err == io.EOF {
			break
		}
		if err != nil {
			return nil, "", fmt.Errorf("error decoding body: %w", err)
		}
		opt.CloneURL = s.getCloneURL(opt.Name)
		opts = append(opts, opt)
	}

	return opts, resp.Header.Get("X-Sourcegraph-Config-Fingerprint"), nil
}

func (s *sourcegraphClient) getCloneURL(name string) string {
	return s.Root.ResolveReference(&url.URL{Path: path.Join("/.internal/git", name)}).String()
}

func (s *sourcegraphClient) listRepoIDs(ctx context.Context, indexed []uint32) ([]uint32, error) {
	body, err := json.Marshal(&struct {
		Hostname   string
		IndexedIDs []uint32
	}{
		Hostname:   s.Hostname,
		IndexedIDs: indexed,
	})
	if err != nil {
		return nil, err
	}

	u := s.Root.ResolveReference(&url.URL{Path: "/.internal/repos/index"})
	req, err := retryablehttp.NewRequest(http.MethodPost, u.String(), bytes.NewReader(body))
	if err != nil {
		return nil, err
	}
	req.Header.Set("Content-Type", "application/json; charset=utf8")

	resp, err := s.doRequest(req)
	if err != nil {
		return nil, err
	}
	defer resp.Body.Close()

	if resp.StatusCode != http.StatusOK {
		return nil, fmt.Errorf("failed to list repositories: status %s", resp.Status)
	}

	var data struct {
		RepoIDs []uint32
	}
	err = json.NewDecoder(resp.Body).Decode(&data)
	if err != nil {
		return nil, err
	}

	metricNumAssigned.Set(float64(len(data.RepoIDs)))

	return data.RepoIDs, nil
}

// doRequest executes the provided request after adding the appropriate headers
// for interacting with a Sourcegraph instance.
func (s *sourcegraphClient) doRequest(req *retryablehttp.Request) (*http.Response, error) {
	// Make all requests as an internal user.
	//
	// Should match github.com/sourcegraph/sourcegraph/internal/actor.headerKeyActorUID
	// and github.com/sourcegraph/sourcegraph/internal/actor.headerValueInternalActor
	req.Header.Set("X-Sourcegraph-Actor-UID", "internal")
	return s.Client.Do(req)
}

type sourcegraphFake struct {
	RootDir string
	Log     *log.Logger
}

func (sf sourcegraphFake) List(ctx context.Context, indexed []uint32) (*SourcegraphListResult, error) {
	repos, err := sf.ListRepoIDs(ctx, indexed)
	if err != nil {
		return nil, err
	}

	iterate := func(f func(IndexOptions)) {
		opts, err := sf.GetIndexOptions(repos...)
		if err != nil {
			sf.Log.Printf("WARN: ignoring GetIndexOptions error: %v", err)
		}
		for _, opt := range opts {
			if opt.Error != "" {
				sf.Log.Printf("WARN: ignoring GetIndexOptions error for %s: %v", opt.Name, err)
				continue
			}
			f(opt.IndexOptions)
		}
	}

	return &SourcegraphListResult{
		IDs:                 repos,
		IterateIndexOptions: iterate,
	}, nil
}

func (sf sourcegraphFake) ForceIterateIndexOptions(onSuccess func(IndexOptions), onError func(uint32, error), repos ...uint32) {
	opts, err := sf.GetIndexOptions(repos...)
	if err != nil {
		for _, id := range repos {
			onError(id, err)
		}
		return
	}
	for _, o := range opts {
		if o.RepoID > 0 && o.Error != "" {
			onError(o.RepoID, errors.New(o.Error))
		}
		if o.Error == "" {
			onSuccess(o.IndexOptions)
		}
	}
}

func (sf sourcegraphFake) GetIndexOptions(repos ...uint32) ([]indexOptionsItem, error) {
	reposIdx := map[uint32]int{}
	for i, id := range repos {
		reposIdx[id] = i
	}

	items := make([]indexOptionsItem, len(repos))
	err := sf.visitRepos(func(name string) {
		idx, ok := reposIdx[sf.id(name)]
		if !ok {
			return
		}
		opts, err := sf.getIndexOptions(name)
		if err != nil {
			items[idx] = indexOptionsItem{Error: err.Error()}
		} else {
			items[idx] = indexOptionsItem{IndexOptions: opts}
		}
	})

	if err != nil {
		return nil, err
	}

	for i := range items {
		if items[i].Error == "" && items[i].RepoID == 0 {
			items[i].Error = "not found"
		}
	}

	return items, nil
}

func (sf sourcegraphFake) getIndexOptions(name string) (IndexOptions, error) {
	dir := filepath.Join(sf.RootDir, filepath.FromSlash(name))
	exists := func(p string) bool {
		_, err := os.Stat(filepath.Join(dir, p))
		return err == nil
	}

	opts := IndexOptions{
		RepoID:   sf.id(name),
		Name:     name,
		CloneURL: sf.getCloneURL(name),
		Symbols:  true,

		Public:   !exists("SG_PRIVATE"),
		Fork:     exists("SG_FORK"),
		Archived: exists("SG_ARCHIVED"),
	}

	cmd := exec.Command("git", "rev-parse", "HEAD")
	cmd.Dir = dir
	if b, err := cmd.Output(); err != nil {
		return opts, err
	} else {
		head := string(bytes.TrimSpace(b))
		opts.Branches = []zoekt.RepositoryBranch{{
			Name:    "HEAD",
			Version: head,
		}}
	}

	return opts, nil
}

func (sf sourcegraphFake) id(name string) uint32 {
	// allow overriding the ID.
	idPath := filepath.Join(sf.RootDir, filepath.FromSlash(name), "SG_ID")
	if b, _ := os.ReadFile(idPath); len(b) > 0 {
		id, err := strconv.Atoi(strings.TrimSpace(string(b)))
		if err == nil {
			return uint32(id)
		}
	}
	return fakeID(name)
}

func (sf sourcegraphFake) getCloneURL(name string) string {
	return filepath.Join(sf.RootDir, filepath.FromSlash(name))
}

func (sf sourcegraphFake) ListRepoIDs(ctx context.Context, indexed []uint32) ([]uint32, error) {
	var repos []uint32
	err := sf.visitRepos(func(name string) {
		repos = append(repos, sf.id(name))
	})
	return repos, err
}

func (sf sourcegraphFake) visitRepos(visit func(name string)) error {
	return filepath.Walk(sf.RootDir, func(path string, fi os.FileInfo, fileErr error) error {
		if fileErr != nil {
			sf.Log.Printf("WARN: ignoring error searching %s: %v", path, fileErr)
			return nil
		}
		if !fi.IsDir() {
			return nil
		}

		gitdir := filepath.Join(path, ".git")
		if fi, err := os.Stat(gitdir); err != nil || !fi.IsDir() {
			return nil
		}

		subpath, err := filepath.Rel(sf.RootDir, path)
		if err != nil {
			// According to WalkFunc docs, path is always filepath.Join(root,
			// subpath). So Rel should always work.
			return fmt.Errorf("filepath.Walk returned %s which is not relative to %s: %w", path, sf.RootDir, err)
		}

		name := filepath.ToSlash(subpath)
		visit(name)

		return filepath.SkipDir
	})
}

// fakeID returns a deterministic ID based on name. Used for fakes and tests.
func fakeID(name string) uint32 {
	// magic at the end is to ensure we get a positive number when casting.
	return uint32(crc32.ChecksumIEEE([]byte(name))%(1<<31-1) + 1)
}<|MERGE_RESOLUTION|>--- conflicted
+++ resolved
@@ -37,14 +37,10 @@
 	// Note: this has a side-effect of setting a the "config fingerprint". The
 	// config fingerprint means we only calculate index options for repositories
 	// that have changed since the last call to IterateIndexOptions. If you want
-<<<<<<< HEAD
 	// to force calculation of index options use
 	// Sourcegraph.ForceIterateIndexOptions.
-=======
-	// to force calculation of index options use Sourcegraph.GetIndexOptions.
 	//
 	// Note: This should not be called concurrently with the Sourcegraph client.
->>>>>>> 1210f0f9
 	IterateIndexOptions func(func(IndexOptions))
 }
 
