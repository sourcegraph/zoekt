--- conflicted
+++ resolved
@@ -87,16 +87,7 @@
 	UpdateIndexStatus(repositories []indexStatus) error
 }
 
-<<<<<<< HEAD
 type SourcegraphClientOption func(*sourcegraphClient)
-=======
-type RepoPathRanks struct {
-	MeanRank float64            `json:"mean_reference_count"`
-	Paths    map[string]float64 `json:"paths"`
-}
-
-func newSourcegraphClient(rootURL *url.URL, hostname string, batchSize int) *sourcegraphClient {
->>>>>>> 120aebf6
 
 // WithBatchSize controls how many repository configurations we request a time.
 // If BatchSize is 0, we default to requesting 10,000 repositories at once.
@@ -243,8 +234,7 @@
 
 // GetDocumentRanks asks Sourcegraph for a mapping of file paths to rank
 // vectors.
-<<<<<<< HEAD
-func (s *sourcegraphClient) GetDocumentRanks(ctx context.Context, repoName string) (map[string][]float64, error) {
+func (s *sourcegraphClient) GetDocumentRanks(ctx context.Context, repoName string) (RepoPathRanks, error) {
 	if s.shouldUseGRPCFunc() {
 		return s.getDocumentRanksGRPC(ctx, repoName)
 	}
@@ -252,26 +242,19 @@
 	return s.getDocumentRanksREST(ctx, repoName)
 }
 
-func (s *sourcegraphClient) getDocumentRanksGRPC(ctx context.Context, repoName string) (map[string][]float64, error) {
+func (s *sourcegraphClient) getDocumentRanksGRPC(ctx context.Context, repoName string) (RepoPathRanks, error) {
 	resp, err := s.grpcClient.DocumentRanks(ctx, &proto.DocumentRanksRequest{Repository: repoName})
 	if err != nil {
-		return nil, err
-	}
-
-	protoRanks := resp.GetRanks()
-	out := make(map[string][]float64, len(protoRanks))
-
-	for name, protoRank := range protoRanks {
-		out[name] = protoRank.GetRanks()
-	}
+		return RepoPathRanks{}, err
+	}
+
+	var out RepoPathRanks
+	out.FromProto(resp)
 
 	return out, nil
 }
 
-func (s *sourcegraphClient) getDocumentRanksREST(ctx context.Context, repoName string) (map[string][]float64, error) {
-=======
-func (s *sourcegraphClient) GetDocumentRanks(ctx context.Context, repoName string) (RepoPathRanks, error) {
->>>>>>> 120aebf6
+func (s *sourcegraphClient) getDocumentRanksREST(ctx context.Context, repoName string) (RepoPathRanks, error) {
 	u := s.Root.ResolveReference(&url.URL{
 		Path: "/.internal/ranks/" + strings.Trim(repoName, "/") + "/documents",
 	})
@@ -1150,8 +1133,34 @@
 	return nil
 }
 
-type indexOptionsBatchRunner interface {
-	GetIndexOptions(ctx context.Context) (IndexOptions, error)
+type RepoPathRanks struct {
+	MeanRank float64            `json:"mean_reference_count"`
+	Paths    map[string]float64 `json:"paths"`
+}
+
+func (r *RepoPathRanks) FromProto(x *proto.DocumentRanksResponse) {
+	protoPaths := x.GetPaths()
+	ranks := make(map[string]float64, len(protoPaths))
+	for filePath, rank := range protoPaths {
+		ranks[filePath] = rank
+	}
+
+	*r = RepoPathRanks{
+		MeanRank: x.GetMeanRank(),
+		Paths:    ranks,
+	}
+}
+
+func (r *RepoPathRanks) ToProto() *proto.DocumentRanksResponse {
+	paths := make(map[string]float64, len(r.Paths))
+	for filePath, rank := range r.Paths {
+		paths[filePath] = rank
+	}
+
+	return &proto.DocumentRanksResponse{
+		MeanRank: r.MeanRank,
+		Paths:    paths,
+	}
 }
 
 type noopGRPCClient struct{}
