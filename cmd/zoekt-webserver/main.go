// Copyright 2016 Google Inc. All rights reserved.
//
// Licensed under the Apache License, Version 2.0 (the "License");
// you may not use this file except in compliance with the License.
// You may obtain a copy of the License at
//
//    http://www.apache.org/licenses/LICENSE-2.0
//
// Unless required by applicable law or agreed to in writing, software
// distributed under the License is distributed on an "AS IS" BASIS,
// WITHOUT WARRANTIES OR CONDITIONS OF ANY KIND, either express or implied.
// See the License for the specific language governing permissions and
// limitations under the License.

// Command zoekt-webserver responds to search queries, using an index generated
// by another program such as zoekt-indexserver.

package main

import (
	"context"
	"crypto/tls"
	"errors"
	"flag"
	"fmt"
	"html/template"
	"log"
	"net"
	"net/http"
	"net/http/httputil"
	"net/url"
	"os"
	"os/signal"
	"path"
	"path/filepath"
	"runtime"
	"strconv"
	"strings"
	"time"

	"golang.org/x/sys/unix"

	"github.com/sourcegraph/mountinfo"

	"github.com/sourcegraph/zoekt"
	"github.com/sourcegraph/zoekt/build"
	"github.com/sourcegraph/zoekt/debugserver"
	"github.com/sourcegraph/zoekt/internal/profiler"
	"github.com/sourcegraph/zoekt/internal/tracer"
	"github.com/sourcegraph/zoekt/query"
	"github.com/sourcegraph/zoekt/shards"
	"github.com/sourcegraph/zoekt/stream"
	"github.com/sourcegraph/zoekt/web"

	"github.com/opentracing/opentracing-go"
	"github.com/prometheus/client_golang/prometheus"
	"github.com/prometheus/client_golang/prometheus/promauto"
	"github.com/prometheus/procfs"
	sglog "github.com/sourcegraph/log"
	"github.com/uber/jaeger-client-go"
	oteltrace "go.opentelemetry.io/otel/trace"
	"go.uber.org/automaxprocs/maxprocs"
)

const logFormat = "2006-01-02T15-04-05.999999999Z07"

func divertLogs(dir string, interval time.Duration) {
	t := time.NewTicker(interval)
	var last *os.File
	for {
		nm := filepath.Join(dir, fmt.Sprintf("zoekt-webserver.%s.%d.log", time.Now().Format(logFormat), os.Getpid()))
		fmt.Fprintf(os.Stderr, "writing logs to %s\n", nm)

		f, err := os.Create(nm)
		if err != nil {
			// There is not much we can do now.
			fmt.Fprintf(os.Stderr, "can't create output file %s: %v\n", nm, err)
			os.Exit(2)
		}

		log.SetOutput(f)
		last.Close()

		last = f

		<-t.C
	}
}

const templateExtension = ".html.tpl"

func loadTemplates(tpl *template.Template, dir string) error {
	fs, err := filepath.Glob(dir + "/*" + templateExtension)
	if err != nil {
		log.Fatalf("Glob: %v", err)
	}

	log.Printf("loading templates: %v", fs)
	for _, fn := range fs {
		content, err := os.ReadFile(fn)
		if err != nil {
			return err
		}

		base := filepath.Base(fn)
		base = strings.TrimSuffix(base, templateExtension)
		if _, err := tpl.New(base).Parse(string(content)); err != nil {
			return fmt.Errorf("template.Parse(%s): %v", fn, err)
		}
	}
	return nil
}

func writeTemplates(dir string) error {
	if dir == "" {
		return fmt.Errorf("must set --template_dir")
	}

	for k, v := range web.TemplateText {
		nm := filepath.Join(dir, k+templateExtension)
		if err := os.WriteFile(nm, []byte(v), 0o644); err != nil {
			return err
		}
	}
	return nil
}

func main() {
	logDir := flag.String("log_dir", "", "log to this directory rather than stderr.")
	logRefresh := flag.Duration("log_refresh", 24*time.Hour, "if using --log_dir, start writing a new file this often.")

	listen := flag.String("listen", ":6070", "listen on this address.")
	index := flag.String("index", build.DefaultDir, "set index directory to use")
	html := flag.Bool("html", true, "enable HTML interface")
	enableRPC := flag.Bool("rpc", false, "enable go/net RPC")
	enableIndexserverProxy := flag.Bool("indexserver_proxy", false, "proxy requests with URLs matching the path /indexserver/ to <index>/indexserver.sock")
	print := flag.Bool("print", false, "enable local result URLs")
	enablePprof := flag.Bool("pprof", false, "set to enable remote profiling.")
	sslCert := flag.String("ssl_cert", "", "set path to SSL .pem holding certificate.")
	sslKey := flag.String("ssl_key", "", "set path to SSL .pem holding key.")
	hostCustomization := flag.String(
		"host_customization", "",
		"specify host customization, as HOST1=QUERY,HOST2=QUERY")

	templateDir := flag.String("template_dir", "", "set directory from which to load custom .html.tpl template files")
	dumpTemplates := flag.Bool("dump_templates", false, "dump templates into --template_dir and exit.")
	version := flag.Bool("version", false, "Print version number")

	flag.Parse()

	if *version {
		fmt.Printf("zoekt-webserver version %q\n", zoekt.Version)
		os.Exit(0)
	}

	if *dumpTemplates {
		if err := writeTemplates(*templateDir); err != nil {
			log.Fatal(err)
		}
		os.Exit(0)
	}

	liblog := sglog.Init(sglog.Resource{
		Name:       "zoekt-webserver",
		Version:    zoekt.Version,
		InstanceID: os.Getenv("HOSTNAME"),
	})
	defer liblog.Sync()
	tracer.Init("zoekt-webserver", zoekt.Version)
	profiler.Init("zoekt-webserver", zoekt.Version, -1)

	if *logDir != "" {
		if fi, err := os.Lstat(*logDir); err != nil || !fi.IsDir() {
			log.Fatalf("%s is not a directory", *logDir)
		}
		// We could do fdup acrobatics to also redirect
		// stderr, but it is simpler and more portable for the
		// caller to divert stderr output if necessary.
		go divertLogs(*logDir, *logRefresh)
	}

	// Tune GOMAXPROCS to match Linux container CPU quota.
	_, _ = maxprocs.Set()

	if err := os.MkdirAll(*index, 0o755); err != nil {
		log.Fatal(err)
	}

	mustRegisterDiskMonitor(*index)

	metricsLogger := sglog.Scoped("metricsRegistration", "")

	mustRegisterMemoryMapMetrics(metricsLogger)

	opts := mountinfo.CollectorOpts{Namespace: "zoekt_webserver"}
	c := mountinfo.NewCollector(metricsLogger, opts, map[string]string{"indexDir": *index})

	prometheus.DefaultRegisterer.MustRegister(c)

	// Do not block on loading shards so we can become partially available
	// sooner. Otherwise on large instances zoekt can be unavailable on the
	// order of minutes.
	searcher, err := shards.NewDirectorySearcherFast(*index)
	if err != nil {
		log.Fatal(err)
	}

	searcher = &loggedSearcher{
		Streamer: searcher,
		Logger:   sglog.Scoped("searcher", ""),
	}

	s := &web.Server{
		Searcher: searcher,
		Top:      web.Top,
		Version:  zoekt.Version,
	}

	if *templateDir != "" {
		if err := loadTemplates(s.Top, *templateDir); err != nil {
			log.Fatalf("loadTemplates: %v", err)
		}
	}

	s.Print = *print
	s.HTML = *html
	s.RPC = *enableRPC

	if *hostCustomization != "" {
		s.HostCustomQueries = map[string]string{}
		for _, h := range strings.SplitN(*hostCustomization, ",", -1) {
			if len(h) == 0 {
				continue
			}
			fields := strings.SplitN(h, "=", 2)
			if len(fields) < 2 {
				log.Fatalf("invalid host_customization %q", h)
			}

			s.HostCustomQueries[fields[0]] = fields[1]
		}
	}

	handler, err := web.NewMux(s)
	if err != nil {
		log.Fatal(err)
	}

	debugserver.AddHandlers(handler, *enablePprof)

	if *enableIndexserverProxy {
		socket := filepath.Join(*index, "indexserver.sock")
		sglog.Scoped("server", "").Info("adding reverse proxy", sglog.String("socket", socket))
		addProxyHandler(handler, socket)
	}

	// Sourcegraph: We use environment variables to configure watchdog since
	// they are more convenient than flags in containerized environments.
	watchdogTick := 30 * time.Second
	if v := os.Getenv("ZOEKT_WATCHDOG_TICK"); v != "" {
		watchdogTick, _ = time.ParseDuration(v)
		log.Printf("custom ZOEKT_WATCHDOG_TICK=%v", watchdogTick)
	}

	watchdogErrCount := 3
	if v := os.Getenv("ZOEKT_WATCHDOG_ERRORS"); v != "" {
		watchdogErrCount, _ = strconv.Atoi(v)
		log.Printf("custom ZOEKT_WATCHDOG_ERRORS=%d", watchdogErrCount)
	}

	watchdogAddr := "http://" + *listen
	if *sslCert != "" || *sslKey != "" {
		watchdogAddr = "https://" + *listen
	}
	watchdogAddr += "/healthz"

	if watchdogErrCount > 0 && watchdogTick > 0 {
		go watchdog(watchdogTick, watchdogErrCount, watchdogAddr)
	} else {
		log.Println("watchdog disabled")
	}

	srv := &http.Server{
		Addr:    *listen,
		Handler: handler,
	}

	go func() {
		sglog.Scoped("server", "").Info("starting server", sglog.Stringp("address", listen))
		var err error
		if *sslCert != "" || *sslKey != "" {
			err = srv.ListenAndServeTLS(*sslCert, *sslKey)
		} else {
			err = srv.ListenAndServe()
		}

		if err != http.ErrServerClosed {
			// Fatal otherwise shutdownOnSignal will block
			log.Fatalf("ListenAndServe: %v", err)
		}
	}()

	if s.RPC {
		// Our RPC system does not support shutdown and hijacks the underlying
		// http connection. This means shutdown is ineffective and just waits 10s
		// before calling close. Lets just quit faster in that case.
		if err := closeOnSignal(srv); err != nil {
			log.Fatalf("http.Server.Close: %v", err)
		}
	} else {
		if err := shutdownOnSignal(srv); err != nil {
			log.Fatalf("http.Server.Shutdown: %v", err)
		}
	}
}

// addProxyHandler adds a handler to "mux" that proxies all requests with base
// /indexserver to "socket".
func addProxyHandler(mux *http.ServeMux, socket string) {
	proxy := httputil.NewSingleHostReverseProxy(&url.URL{
		Scheme: "http",
		// The value of "Host" is arbitrary, because it is ignored by the
		// DialContext we use for the socket connection.
		Host: "socket",
	})
	proxy.Transport = &http.Transport{
		DialContext: func(ctx context.Context, _, _ string) (net.Conn, error) {
			var d net.Dialer
			return d.DialContext(ctx, "unix", socket)
		},
	}
	mux.Handle("/indexserver/", http.StripPrefix("/indexserver/", http.HandlerFunc(proxy.ServeHTTP)))
}

<<<<<<< HEAD
// shutdownOnSignal will listen for SIGINT or SIGTERM and call
// srv.Shutdown. Note it doesn't call anything else for shutting down. Notably
// our RPC framework doesn't allow us to drain connections, so it when
// Shutdown is called all inflight RPC requests will be closed.
func shutdownOnSignal(srv *http.Server) error {
	c := make(chan os.Signal, 3)
	signal.Notify(c, os.Interrupt) // terminal C-c and goreman
	signal.Notify(c, unix.SIGTERM) // Kubernetes
=======
// shutdownSignalChan returns a channel which is listening for shutdown
// signals from the operating system. maxReads is an upper bound on how many
// times you will read the channel (used as buffer for signal.Notify).
func shutdownSignalChan(maxReads int) <-chan os.Signal {
	c := make(chan os.Signal, maxReads)
	signal.Notify(c, os.Interrupt)    // terminal C-c and goreman
	signal.Notify(c, syscall.SIGTERM) // Kubernetes
	return c
}
>>>>>>> d541ae2d

// closeOnSignal will listen for SIGINT or SIGTERM and call srv.Close. This is
// not a graceful shutdown, see shutdownOnSignal.
func closeOnSignal(srv *http.Server) error {
	c := shutdownSignalChan(1)
	<-c

	return srv.Close()
}

// shutdownOnSignal will listen for SIGINT or SIGTERM and call srv.Shutdown.
// Note it doesn't call anything else for shutting down. Notably our RPC
// framework doesn't allow us to drain connections, so when Shutdown we will
// wait 10s before closing.
//
// Note: the call site for shutdownOnSignal should use closeOnSignal instead
// if rpc mode is enabled due to the above limitation.
func shutdownOnSignal(srv *http.Server) error {
	c := shutdownSignalChan(2)
	<-c

	// If we receive another signal, immediate shutdown
	ctx, cancel := context.WithCancel(context.Background())
	defer cancel()
	go func() {
		select {
		case <-ctx.Done():
		case sig := <-c:
			log.Printf("received another signal (%v), immediate shutdown", sig)
			cancel()
		}
	}()

	// Wait for 10s to drain ongoing requests. Kubernetes gives us 30s to
	// shutdown, we have already used 15s waiting for our endpoint removal to
	// propagate.
	ctx, cancel2 := context.WithTimeout(ctx, 10*time.Second)
	defer cancel2()

	log.Printf("shutting down")
	return srv.Shutdown(ctx)
}

func watchdogOnce(ctx context.Context, client *http.Client, addr string) error {
	defer metricWatchdogTotal.Inc()

	ctx, cancel := context.WithDeadline(ctx, time.Now().Add(30*time.Second))
	defer cancel()

	req, err := http.NewRequest("GET", addr, nil)
	if err != nil {
		return err
	}

	req = req.WithContext(ctx)

	resp, err := client.Do(req)
	if err != nil {
		return err
	}

	if resp.StatusCode != http.StatusOK {
		return fmt.Errorf("watchdog: status %v", resp.StatusCode)
	}
	return nil
}

func watchdog(dt time.Duration, maxErrCount int, addr string) {
	tr := &http.Transport{
		TLSClientConfig: &tls.Config{InsecureSkipVerify: true},
	}
	client := &http.Client{
		Transport: tr,
	}
	tick := time.NewTicker(dt)

	errCount := 0
	for range tick.C {
		err := watchdogOnce(context.Background(), client, addr)
		if err != nil {
			errCount++
			metricWatchdogErrors.Set(float64(errCount))
			metricWatchdogErrorsTotal.Inc()
			if errCount >= maxErrCount {
				log.Panicf("watchdog: %v", err)
			} else {
				log.Printf("watchdog: failed, will try %d more times: %v", maxErrCount-errCount, err)
			}
		} else if errCount > 0 {
			errCount = 0
			metricWatchdogErrors.Set(float64(errCount))
			log.Printf("watchdog: success, resetting error count")
		}
	}
}

func mustRegisterDiskMonitor(path string) {
	prometheus.MustRegister(prometheus.NewGaugeFunc(prometheus.GaugeOpts{
		Name:        "src_disk_space_available_bytes",
		Help:        "Amount of free space disk space.",
		ConstLabels: prometheus.Labels{"path": path},
	}, func() float64 {
		var stat unix.Statfs_t
		_ = unix.Statfs(path, &stat)
		return float64(stat.Bavail * uint64(stat.Bsize))
	}))

	prometheus.MustRegister(prometheus.NewGaugeFunc(prometheus.GaugeOpts{
		Name:        "src_disk_space_total_bytes",
		Help:        "Amount of total disk space.",
		ConstLabels: prometheus.Labels{"path": path},
	}, func() float64 {
		var stat unix.Statfs_t
		_ = unix.Statfs(path, &stat)
		return float64(stat.Blocks * uint64(stat.Bsize))
	}))
}

type loggedSearcher struct {
	zoekt.Streamer
	Logger sglog.Logger
}

func (s *loggedSearcher) Search(
	ctx context.Context,
	q query.Q,
	opts *zoekt.SearchOptions,
) (sr *zoekt.SearchResult, err error) {
	defer func() {
		var stats *zoekt.Stats
		if sr != nil {
			stats = &sr.Stats
		}
		s.log(ctx, q, opts, stats, err)
	}()

	return s.Streamer.Search(ctx, q, opts)
}

func (s *loggedSearcher) StreamSearch(
	ctx context.Context,
	q query.Q,
	opts *zoekt.SearchOptions,
	sender zoekt.Sender,
) error {
	var (
		stats zoekt.Stats
	)
	err := s.Streamer.StreamSearch(ctx, q, opts, stream.SenderFunc(func(event *zoekt.SearchResult) {
		stats.Add(event.Stats)
		sender.Send(event)
	}))

	s.log(ctx, q, opts, &stats, err)

	return err
}

func (s *loggedSearcher) log(ctx context.Context, q query.Q, opts *zoekt.SearchOptions, st *zoekt.Stats, err error) {
	logger := s.Logger.
		WithTrace(traceContext(ctx)).
		With(
			sglog.String("query", q.String()),
			sglog.Bool("opts.EstimateDocCount", opts.EstimateDocCount),
			sglog.Bool("opts.Whole", opts.Whole),
			sglog.Int("opts.ShardMaxMatchCount", opts.ShardMaxMatchCount),
			sglog.Int("opts.TotalMaxMatchCount", opts.TotalMaxMatchCount),
			sglog.Duration("opts.MaxWallTime", opts.MaxWallTime),
			sglog.Int("opts.MaxDocDisplayCount", opts.MaxDocDisplayCount),
		)

	if err != nil {
		switch {
		case errors.Is(err, context.Canceled):
			logger.Warn("search canceled", sglog.Error(err))
		case errors.Is(err, context.DeadlineExceeded):
			logger.Warn("search timeout", sglog.Error(err))
		default:
			logger.Error("search failed", sglog.Error(err))
		}
		return
	}

	if st == nil {
		return
	}

	logger.Debug("search",
		sglog.Int64("stat.ContentBytesLoaded", st.ContentBytesLoaded),
		sglog.Int64("stat.IndexBytesLoaded", st.IndexBytesLoaded),
		sglog.Int("stat.Crashes", st.Crashes),
		sglog.Duration("stat.Duration", st.Duration),
		sglog.Int("stat.FileCount", st.FileCount),
		sglog.Int("stat.ShardFilesConsidered", st.ShardFilesConsidered),
		sglog.Int("stat.FilesConsidered", st.FilesConsidered),
		sglog.Int("stat.FilesLoaded", st.FilesLoaded),
		sglog.Int("stat.FilesSkipped", st.FilesSkipped),
		sglog.Int("stat.ShardsScanned", st.ShardsScanned),
		sglog.Int("stat.ShardsSkipped", st.ShardsSkipped),
		sglog.Int("stat.ShardsSkippedFilter", st.ShardsSkippedFilter),
		sglog.Int("stat.MatchCount", st.MatchCount),
		sglog.Int("stat.NgramMatches", st.NgramMatches),
		sglog.Duration("stat.Wait", st.Wait),
	)
}

func traceContext(ctx context.Context) sglog.TraceContext {
	otSpan := opentracing.SpanFromContext(ctx)
	if otSpan != nil {
		if jaegerSpan, ok := otSpan.Context().(jaeger.SpanContext); ok {
			return sglog.TraceContext{
				TraceID: jaegerSpan.TraceID().String(),
				SpanID:  jaegerSpan.SpanID().String(),
			}
		}
	}

	if otelSpan := oteltrace.SpanFromContext(ctx).SpanContext(); otelSpan.IsValid() {
		return sglog.TraceContext{
			TraceID: otelSpan.TraceID().String(),
			SpanID:  otelSpan.SpanID().String(),
		}
	}

	return sglog.TraceContext{}
}

var (
	metricWatchdogErrors = promauto.NewGauge(prometheus.GaugeOpts{
		Name: "zoekt_webserver_watchdog_errors",
		Help: "The current error count for zoekt watchdog.",
	})
	metricWatchdogTotal = promauto.NewCounter(prometheus.CounterOpts{
		Name: "zoekt_webserver_watchdog_total",
		Help: "The total number of requests done by zoekt watchdog.",
	})
	metricWatchdogErrorsTotal = promauto.NewCounter(prometheus.CounterOpts{
		Name: "zoekt_webserver_watchdog_errors_total",
		Help: "The total number of errors from zoekt watchdog.",
	})
)

func mustRegisterMemoryMapMetrics(logger sglog.Logger) {
	logger = logger.Scoped("memoryMapMetrics", "")

	// The memory map metrics are collected via /proc, which
	// is only available on linux-based operating systems.

	if runtime.GOOS != "linux" {
		return
	}

	// Instantiate shared FS objects for accessing /proc and /proc/self,
	// and skip metrics registration if we're aren't able to instantiate them
	// for whatever reason.

	fs, err := procfs.NewDefaultFS()
	if err != nil {
		logger.Debug(
			"skipping registration",
			sglog.String("reason", "failed to initialize proc FS"),
			sglog.String("error", err.Error()),
		)

		return
	}

	info, err := fs.Self()
	if err != nil {
		logger.Debug(
			"skipping registration",
			sglog.String("path", path.Join(procfs.DefaultMountPoint, "self")),
			sglog.String("reason", "failed to initialize process info object for current process"),
			sglog.String("error", err.Error()),
		)

		return
	}

	// Register Prometheus memory map metrics

	prometheus.MustRegister(prometheus.NewGaugeFunc(prometheus.GaugeOpts{
		Name: "proc_metrics_memory_map_max_limit",
		Help: "Upper limit on amount of memory mapped regions a process may have.",
	}, func() float64 {
		vm, err := fs.VM()
		if err != nil {
			logger.Debug(
				"failed to read virtual memory statistics for the current process",
				sglog.String("path", path.Join(procfs.DefaultMountPoint, "sys", "vm")),
				sglog.String("error", err.Error()),
			)

			return 0
		}

		if vm.MaxMapCount == nil {
			return 0
		}

		return float64(*vm.MaxMapCount)
	}))

	prometheus.MustRegister(prometheus.NewGaugeFunc(prometheus.GaugeOpts{
		Name: "proc_metrics_memory_map_current_count",
		Help: "Amount of memory mapped regions this process is currently using.",
	}, func() float64 {
		procMaps, err := info.ProcMaps()
		if err != nil {
			logger.Debug(
				"failed to read memory mappings for current process",
				sglog.String("path", path.Join(procfs.DefaultMountPoint, "self", "maps")),
				sglog.String("error", err.Error()),
			)

			return 0
		}

		return float64(len(procMaps))
	}))
}<|MERGE_RESOLUTION|>--- conflicted
+++ resolved
@@ -332,26 +332,15 @@
 	mux.Handle("/indexserver/", http.StripPrefix("/indexserver/", http.HandlerFunc(proxy.ServeHTTP)))
 }
 
-<<<<<<< HEAD
-// shutdownOnSignal will listen for SIGINT or SIGTERM and call
-// srv.Shutdown. Note it doesn't call anything else for shutting down. Notably
-// our RPC framework doesn't allow us to drain connections, so it when
-// Shutdown is called all inflight RPC requests will be closed.
-func shutdownOnSignal(srv *http.Server) error {
-	c := make(chan os.Signal, 3)
-	signal.Notify(c, os.Interrupt) // terminal C-c and goreman
-	signal.Notify(c, unix.SIGTERM) // Kubernetes
-=======
 // shutdownSignalChan returns a channel which is listening for shutdown
 // signals from the operating system. maxReads is an upper bound on how many
 // times you will read the channel (used as buffer for signal.Notify).
 func shutdownSignalChan(maxReads int) <-chan os.Signal {
 	c := make(chan os.Signal, maxReads)
 	signal.Notify(c, os.Interrupt)    // terminal C-c and goreman
-	signal.Notify(c, syscall.SIGTERM) // Kubernetes
+	signal.Notify(c, unix.SIGTERM) // Kubernetes
 	return c
 }
->>>>>>> d541ae2d
 
 // closeOnSignal will listen for SIGINT or SIGTERM and call srv.Close. This is
 // not a graceful shutdown, see shutdownOnSignal.
