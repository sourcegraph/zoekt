--- conflicted
+++ resolved
@@ -50,11 +50,8 @@
 	ExcludeTopics          []string
 	Active                 bool
 	NoArchived             bool
-<<<<<<< HEAD
-	GerritRepoNameFormat   string
-=======
 	GerritFetchMetaConfig  bool
->>>>>>> 69068bff
+  GerritRepoNameFormat   string
 }
 
 func randomize(entries []ConfigEntry) []ConfigEntry {
@@ -264,13 +261,11 @@
 			if c.Active {
 				cmd.Args = append(cmd.Args, "-active")
 			}
-<<<<<<< HEAD
+      if c.GerritFetchMetaConfig {
+				cmd.Args = append(cmd.Args, "-fetch-meta-config")
+      }
 			if c.GerritRepoNameFormat != "" {
 				cmd.Args = append(cmd.Args, "-repo-name-format", c.GerritRepoNameFormat)
-=======
-			if c.GerritFetchMetaConfig {
-				cmd.Args = append(cmd.Args, "-fetch-meta-config")
->>>>>>> 69068bff
 			}
 			cmd.Args = append(cmd.Args, c.GerritApiURL)
 		} else {
