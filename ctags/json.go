--- conflicted
+++ resolved
@@ -133,10 +133,5 @@
 		}, nil
 	}
 
-<<<<<<< HEAD
-	log.Fatal("failed to create new parser! not implemented")
-	return nil, nil
-=======
 	return nil, fmt.Errorf("only supports universal-ctags, not %s", bin)
->>>>>>> 579a9a1e
 }