--- conflicted
+++ resolved
@@ -605,20 +605,6 @@
 				repository.FileTombstones[f] = struct{}{}
 			}
 
-<<<<<<< HEAD
-			shardBranchNames := make(map[string]struct{}, len(repository.Branches))
-			for _, b := range repository.Branches {
-				shardBranchNames[b.Name] = struct{}{}
-			}
-
-			requestedBranchNames := make(map[string]struct{}, len(b.opts.RepositoryDescription.Branches))
-			for _, b := range b.opts.RepositoryDescription.Branches {
-				requestedBranchNames[b.Name] = struct{}{}
-			}
-
-			if diff := cmp.Diff(shardBranchNames, requestedBranchNames, cmpopts.IgnoreFields(zoekt.RepositoryBranch{}, "Version"), cmpopts.EquateEmpty()); diff != "" {
-				return deltaBranchSetError{shardName: shard, diff: diff}
-=======
 			if compareBranches(repository.Branches, b.opts.RepositoryDescription.Branches) == IndexStateBranchSet {
 				// NOTE: Should we be handling IndexStateBranchVersion and IndexStateCorrupt here too?
 				return deltaBranchSetError{
@@ -626,7 +612,6 @@
 					old:       repository.Branches,
 					new:       b.opts.RepositoryDescription.Branches,
 				}
->>>>>>> e68ec97a
 			}
 
 			repository.Branches = b.opts.RepositoryDescription.Branches
@@ -892,21 +877,6 @@
 	}
 }
 
-<<<<<<< HEAD
-func sortBranches(branches []zoekt.RepositoryBranch) {
-	sort.SliceStable(branches, func(i, j int) bool {
-		a, b := branches[i], branches[j]
-
-		if a.Name < b.Name {
-			return true
-		}
-
-		return a.Version < b.Version
-	})
-}
-
-=======
->>>>>>> e68ec97a
 func (b *Builder) buildShard(todo []*zoekt.Document, nextShardNum int) (*finishedShard, error) {
 	if b.opts.CTags != "" {
 		err := ctagsAddSymbols(todo, b.parser, b.opts.CTags)
