// Copyright 2016 Google Inc. All rights reserved.
//
// Licensed under the Apache License, Version 2.0 (the "License");
// you may not use this file except in compliance with the License.
// You may obtain a copy of the License at
//
//    http://www.apache.org/licenses/LICENSE-2.0
//
// Unless required by applicable law or agreed to in writing, software
// distributed under the License is distributed on an "AS IS" BASIS,
// WITHOUT WARRANTIES OR CONDITIONS OF ANY KIND, either express or implied.
// See the License for the specific language governing permissions and
// limitations under the License.

// package build implements a more convenient interface for building
// zoekt indices.
package build

import (
	"crypto/sha1"
	"flag"
	"fmt"
	"io"
	"log"
	"net/url"
	"os"
	"os/exec"
	"path"
	"path/filepath"
	"reflect"
	"runtime"
	"runtime/pprof"
	"sort"
	"strconv"
	"strings"
	"sync"
	"time"

	"github.com/bmatcuk/doublestar"
	"github.com/grafana/regexp"
	"github.com/rs/xid"

	"github.com/sourcegraph/zoekt"
	"github.com/sourcegraph/zoekt/ctags"
)

var DefaultDir = filepath.Join(os.Getenv("HOME"), ".zoekt")

// Branch describes a single branch version.
type Branch struct {
	Name    string
	Version string
}

// Options sets options for the index building.
type Options struct {
	// IndexDir is a directory that holds *.zoekt index files.
	IndexDir string

	// SizeMax is the maximum file size
	SizeMax int

	// Parallelism is the maximum number of shards to index in parallel
	Parallelism int

	// ShardMax sets the maximum corpus size for a single shard
	ShardMax int

	// TrigramMax sets the maximum number of distinct trigrams per document.
	TrigramMax int

	// RepositoryDescription holds names and URLs for the repository.
	RepositoryDescription zoekt.Repository

	// SubRepositories is a path => sub repository map.
	SubRepositories map[string]*zoekt.Repository

	// DisableCTags disables the generation of ctags metadata.
	DisableCTags bool

	// CtagsPath is the path to the ctags binary to run, or empty
	// if a valid binary couldn't be found.
	CTagsPath string

	// Same as CTagsPath but for scip-ctags
	ScipCTagsPath string

	// If set, ctags must succeed.
	CTagsMustSucceed bool

	// Write memory profiles to this file.
	MemProfile string

	// LargeFiles is a slice of glob patterns, including ** for any number
	// of directories, where matching file paths should be indexed
	// regardless of their size. The full pattern syntax is here:
	// https://github.com/bmatcuk/doublestar/tree/v1#patterns.
	LargeFiles []string

	// IsDelta is true if this run contains only the changed documents since the
	// last run.
	IsDelta bool

	// DocumentRanksPath is the path to the file with document ranks. If empty,
	// ranks will be computed on-the-fly.
	DocumentRanksPath string

	// DocumentRanksVersion is a string which when changed will cause us to
	// reindex a shard. This field is used so that when the contents of
	// DocumentRanksPath changes, we can reindex.
	DocumentRanksVersion string

	// changedOrRemovedFiles is a list of file paths that have been changed or removed
	// since the last indexing job for this repository. These files will be tombstoned
	// in the older shards for this repository.
	changedOrRemovedFiles []string

	LanguageMap ctags.LanguageMap
}

// HashOptions contains only the options in Options that upon modification leads to IndexState of IndexStateMismatch during the next index building.
type HashOptions struct {
	sizeMax          int
	disableCTags     bool
	ctagsPath        string
	cTagsMustSucceed bool
	largeFiles       []string

	// documentRankVersion is an experimental field which will change when the
	// DocumentRanksPath content changes. If empty we ignore it.
	documentRankVersion string
}

func (o *Options) HashOptions() HashOptions {
	return HashOptions{
		sizeMax:             o.SizeMax,
		disableCTags:        o.DisableCTags,
		ctagsPath:           o.CTagsPath,
		cTagsMustSucceed:    o.CTagsMustSucceed,
		largeFiles:          o.LargeFiles,
		documentRankVersion: o.DocumentRanksVersion,
	}
}

func (o *Options) GetHash() string {
	h := o.HashOptions()
	hasher := sha1.New()

	hasher.Write([]byte(h.ctagsPath))
	hasher.Write([]byte(fmt.Sprintf("%t", h.cTagsMustSucceed)))
	hasher.Write([]byte(fmt.Sprintf("%d", h.sizeMax)))
	hasher.Write([]byte(fmt.Sprintf("%q", h.largeFiles)))
	hasher.Write([]byte(fmt.Sprintf("%t", h.disableCTags)))

	if h.documentRankVersion != "" {
		hasher.Write([]byte{0})
		io.WriteString(hasher, h.documentRankVersion)
	}

	return fmt.Sprintf("%x", hasher.Sum(nil))
}

type largeFilesFlag struct{ *Options }

func (f largeFilesFlag) String() string {
	// From flag.Value documentation:
	//
	// The flag package may call the String method with a zero-valued receiver,
	// such as a nil pointer.
	if f.Options == nil {
		return ""
	}
	s := append([]string{""}, f.LargeFiles...)
	return strings.Join(s, "-large_file ")
}

func (f largeFilesFlag) Set(value string) error {
	f.LargeFiles = append(f.LargeFiles, value)
	return nil
}

// Flags adds flags for build options to fs. It is the "inverse" of Args.
func (o *Options) Flags(fs *flag.FlagSet) {
	x := *o
	x.SetDefaults()
	fs.IntVar(&o.SizeMax, "file_limit", x.SizeMax, "maximum file size")
	fs.IntVar(&o.TrigramMax, "max_trigram_count", x.TrigramMax, "maximum number of trigrams per document")
	fs.IntVar(&o.ShardMax, "shard_limit", x.ShardMax, "maximum corpus size for a shard")
	fs.IntVar(&o.Parallelism, "parallelism", x.Parallelism, "maximum number of parallel indexing processes.")
	fs.StringVar(&o.IndexDir, "index", x.IndexDir, "directory for search indices")
	fs.BoolVar(&o.CTagsMustSucceed, "require_ctags", x.CTagsMustSucceed, "If set, ctags calls must succeed.")
	fs.Var(largeFilesFlag{o}, "large_file", "A glob pattern where matching files are to be index regardless of their size. You can add multiple patterns by setting this more than once.")
	fs.StringVar(&o.MemProfile, "memprofile", "", "write memory profile(s) to `file.shardnum`. Note: sets parallelism to 1.")

	// Sourcegraph specific
	fs.BoolVar(&o.DisableCTags, "disable_ctags", x.DisableCTags, "If set, ctags will not be called.")
}

// Args generates command line arguments for o. It is the "inverse" of Flags.
func (o *Options) Args() []string {
	var args []string

	if o.SizeMax != 0 {
		args = append(args, "-file_limit", strconv.Itoa(o.SizeMax))
	}

	if o.TrigramMax != 0 {
		args = append(args, "-max_trigram_count", strconv.Itoa(o.TrigramMax))
	}

	if o.ShardMax != 0 {
		args = append(args, "-shard_limit", strconv.Itoa(o.ShardMax))
	}

	if o.Parallelism != 0 {
		args = append(args, "-parallelism", strconv.Itoa(o.Parallelism))
	}

	if o.IndexDir != "" {
		args = append(args, "-index", o.IndexDir)
	}

	if o.CTagsMustSucceed {
		args = append(args, "-require_ctags")
	}

	for _, a := range o.LargeFiles {
		args = append(args, "-large_file", a)
	}

	// Sourcegraph specific
	if o.DisableCTags {
		args = append(args, "-disable_ctags")
	}

	return args
}

// Builder manages (parallel) creation of uniformly sized shards. The
// builder buffers up documents until it collects enough documents and
// then builds a shard and writes.
type Builder struct {
	opts     Options
	throttle chan int

	nextShardNum int
	todo         []*zoekt.Document
	docChecker   zoekt.DocChecker
	size         int

<<<<<<< HEAD
	parserBins ctags.ParserBinMap
	building   sync.WaitGroup
=======
	parserFactory ctags.ParserFactory
	building      sync.WaitGroup
>>>>>>> 51fc9db1

	errMu      sync.Mutex
	buildError error

	// temp name => final name for finished shards. We only rename
	// them once all shards succeed to avoid Frankstein corpuses.
	finishedShards map[string]string

	// indexTime is set by tests for doing reproducible builds.
	indexTime time.Time

	// a sortable 20 chars long id.
	id string

	finishCalled bool
}

type finishedShard struct {
	temp, final string
}

func checkCTags() string {
	if ctags := os.Getenv("CTAGS_COMMAND"); ctags != "" {
		return ctags
	}

	if ctags, err := exec.LookPath("universal-ctags"); err == nil {
		return ctags
	}

	return ""
}

func checkScipCTags() string {
	if ctags := os.Getenv("SCIP_CTAGS_COMMAND"); ctags != "" {
		return ctags
	}

	if ctags, err := exec.LookPath("scip-ctags"); err == nil {
		return ctags
	}

	return ""
}

// SetDefaults sets reasonable default options.
func (o *Options) SetDefaults() {
	if o.CTagsPath == "" && !o.DisableCTags {
		o.CTagsPath = checkCTags()
	}

	if o.ScipCTagsPath == "" && !o.DisableCTags {
		o.ScipCTagsPath = checkScipCTags()
	}

	if o.Parallelism == 0 {
		o.Parallelism = 4
	}
	if o.SizeMax == 0 {
		o.SizeMax = 2 << 20
	}
	if o.ShardMax == 0 {
		o.ShardMax = 100 << 20
	}
	if o.TrigramMax == 0 {
		o.TrigramMax = 20000
	}

	if o.RepositoryDescription.Name == "" && o.RepositoryDescription.URL != "" {
		parsed, _ := url.Parse(o.RepositoryDescription.URL)
		if parsed != nil {
			o.RepositoryDescription.Name = filepath.Join(parsed.Host, parsed.Path)
		}
	}
}

func hashString(s string) string {
	h := sha1.New()
	_, _ = io.WriteString(h, s)
	return fmt.Sprintf("%x", h.Sum(nil))
}

// ShardName returns the name the given index shard.
func (o *Options) shardName(n int) string {
	return o.shardNameVersion(zoekt.IndexFormatVersion, n)
}

func (o *Options) shardNameVersion(version, n int) string {
	abs := url.QueryEscape(o.RepositoryDescription.Name)
	if len(abs) > 200 {
		abs = abs[:200] + hashString(abs)[:8]
	}
	return filepath.Join(o.IndexDir,
		fmt.Sprintf("%s_v%d.%05d.zoekt", abs, version, n))
}

type IndexState string

const (
	IndexStateMissing IndexState = "missing"
	IndexStateCorrupt IndexState = "corrupt"
	IndexStateVersion IndexState = "version-mismatch"
	IndexStateOption  IndexState = "option-mismatch"
	IndexStateMeta    IndexState = "meta-mismatch"
	IndexStateContent IndexState = "content-mismatch"
	IndexStateEqual   IndexState = "equal"
)

var readVersions = []struct {
	IndexFormatVersion int
	FeatureVersion     int
}{{
	IndexFormatVersion: zoekt.IndexFormatVersion,
	FeatureVersion:     zoekt.FeatureVersion,
}, {
	IndexFormatVersion: zoekt.NextIndexFormatVersion,
	FeatureVersion:     zoekt.FeatureVersion,
}}

// IncrementalSkipIndexing returns true if the index present on disk matches
// the build options.
func (o *Options) IncrementalSkipIndexing() bool {
	state, _ := o.IndexState()
	return state == IndexStateEqual
}

// IndexState checks how the index present on disk compares to the build
// options and returns the IndexState and the name of the first shard.
func (o *Options) IndexState() (IndexState, string) {
	// Open the latest version we support that is on disk.
	fn := o.findShard()
	if fn == "" {
		return IndexStateMissing, fn
	}

	repos, index, err := zoekt.ReadMetadataPathAlive(fn)
	if os.IsNotExist(err) {
		return IndexStateMissing, fn
	} else if err != nil {
		return IndexStateCorrupt, fn
	}

	for _, v := range readVersions {
		if v.IndexFormatVersion == index.IndexFormatVersion && v.FeatureVersion != index.IndexFeatureVersion {
			return IndexStateVersion, fn
		}
	}

	var repo *zoekt.Repository
	for _, cand := range repos {
		if cand.Name == o.RepositoryDescription.Name {
			repo = cand
			break
		}
	}

	if repo == nil {
		return IndexStateCorrupt, fn
	}

	if repo.IndexOptions != o.GetHash() {
		return IndexStateOption, fn
	}

	if !reflect.DeepEqual(repo.Branches, o.RepositoryDescription.Branches) {
		return IndexStateContent, fn
	}

	// We can mutate repo since it lives in the scope of this function call.
	if updated, err := repo.MergeMutable(&o.RepositoryDescription); err != nil {
		// non-nil err means we are trying to update an immutable field =>
		// reindex content.
		log.Printf("warn: immutable field changed, requires re-index: %s", err)
		return IndexStateContent, fn
	} else if updated {
		return IndexStateMeta, fn
	}

	return IndexStateEqual, fn
}

// FindRepositoryMetadata returns the index metadata for the repository
// specified in the options. 'ok' is false if the repository's metadata
// couldn't be found or if an error occurred.
func (o *Options) FindRepositoryMetadata() (repository *zoekt.Repository, metadata *zoekt.IndexMetadata, ok bool, err error) {
	shard := o.findShard()
	if shard == "" {
		return nil, nil, false, nil
	}

	repositories, metadata, err := zoekt.ReadMetadataPathAlive(shard)
	if err != nil {
		return nil, nil, false, fmt.Errorf("reading metadata for shard %q: %w", shard, err)
	}

	ID := o.RepositoryDescription.ID
	for _, r := range repositories {
		// compound shards contain multiple repositories, so we
		// have to pick only the one we're looking for
		if r.ID == ID {
			return r, metadata, true, nil
		}
	}

	// If we're here, then we're somehow in a state where we found a matching
	// shard that's missing the repository metadata we're looking for. This
	// should never happen.
	name := o.RepositoryDescription.Name
	return nil, nil, false, fmt.Errorf("matching shard %q doesn't contain metadata for repo id %d (%q)", shard, ID, name)
}

func (o *Options) findShard() string {
	for _, v := range readVersions {
		fn := o.shardNameVersion(v.IndexFormatVersion, 0)
		if _, err := os.Stat(fn); err == nil {
			return fn
		}
	}

	// Brute force finding the shard in compound shards. We should only hit this
	// code path for repositories that are not already existing or are in
	// compound shards.
	//
	// TODO add an oracle which can speed this up in the case of repositories
	// already in compound shards.
	compoundShards, err := filepath.Glob(path.Join(o.IndexDir, "compound-*.zoekt"))
	if err != nil {
		return ""
	}
	for _, fn := range compoundShards {
		repos, _, err := zoekt.ReadMetadataPathAlive(fn)
		if err != nil {
			continue
		}
		for _, repo := range repos {
			if repo.ID == o.RepositoryDescription.ID {
				return fn
			}
		}
	}

	return ""
}

func (o *Options) FindAllShards() []string {
	for _, v := range readVersions {
		fn := o.shardNameVersion(v.IndexFormatVersion, 0)
		if _, err := os.Stat(fn); err == nil {
			shards := []string{fn}
			for i := 1; ; i++ {
				fn := o.shardNameVersion(v.IndexFormatVersion, i)
				if _, err := os.Stat(fn); err != nil {
					return shards
				}
				shards = append(shards, fn)
			}
		}
	}

	// lazily fallback to findShard which will look for a compound shard.
	if fn := o.findShard(); fn != "" {
		return []string{fn}
	}

	return nil
}

// IgnoreSizeMax determines whether the max size should be ignored.
func (o *Options) IgnoreSizeMax(name string) bool {
	// A pattern match will override preceding pattern matches.
	for i := len(o.LargeFiles) - 1; i >= 0; i-- {
		pattern := strings.TrimSpace(o.LargeFiles[i])
		negated, validatedPattern := checkIsNegatePattern(pattern)

		if m, _ := doublestar.PathMatch(validatedPattern, name); m {
			if negated {
				return false
			} else {
				return true
			}
		}
	}

	return false
}

func checkIsNegatePattern(pattern string) (bool, string) {
	negate := "!"

	// if negated then strip prefix meta character which identifies negated filter pattern
	if strings.HasPrefix(pattern, negate) {
		return true, pattern[len(negate):]
	}

	return false, pattern
}

// NewBuilder creates a new Builder instance.
func NewBuilder(opts Options) (*Builder, error) {
	opts.SetDefaults()
	if opts.RepositoryDescription.Name == "" {
		return nil, fmt.Errorf("builder: must set Name")
	}

	b := &Builder{
		opts:           opts,
		throttle:       make(chan int, opts.Parallelism),
		finishedShards: map[string]string{},
	}

	parserBins, err := ctags.NewParserBinMap(
		b.opts.CTagsPath,
		b.opts.ScipCTagsPath,
		opts.LanguageMap,
		b.opts.CTagsMustSucceed,
	)
	if err != nil {
		return nil, err
	}

	b.parserBins = parserBins

	if opts.IsDelta {
		// Delta shards build on top of previously existing shards.
		// As a consequence, the shardNum for delta shards starts from
		// the number following the most recently generated shard - not 0.
		//
		// Using this numbering scheme allows all the shards to be
		// discovered as a set.
		shards := b.opts.FindAllShards()
		b.nextShardNum = len(shards) // shards are zero indexed, so len() provides the next number after the last one
	}

	if _, err := b.newShardBuilder(); err != nil {
		return nil, err
	}

	now := time.Now()
	b.indexTime = now
	b.id = xid.NewWithTime(now).String()

	return b, nil
}

// AddFile is a convenience wrapper for the Add method
func (b *Builder) AddFile(name string, content []byte) error {
	return b.Add(zoekt.Document{Name: name, Content: content})
}

func (b *Builder) Add(doc zoekt.Document) error {
	if b.finishCalled {
		return nil
	}

	allowLargeFile := b.opts.IgnoreSizeMax(doc.Name)
	if len(doc.Content) > b.opts.SizeMax && !allowLargeFile {
		// We could pass the document on to the shardbuilder, but if
		// we pass through a part of the source tree with binary/large
		// files, the corresponding shard would be mostly empty, so
		// insert a reason here too.
		doc.SkipReason = fmt.Sprintf("document size %d larger than limit %d", len(doc.Content), b.opts.SizeMax)
	} else if err := b.docChecker.Check(doc.Content, b.opts.TrigramMax, allowLargeFile); err != nil {
		doc.SkipReason = err.Error()
		doc.Language = "binary"
	}

	b.todo = append(b.todo, &doc)

	if doc.SkipReason == "" {
		b.size += len(doc.Name) + len(doc.Content)
	} else {
		b.size += len(doc.Name) + len(doc.SkipReason)
		// Drop the content if we are skipping the document. Skipped content is not counted towards the
		// shard size limit, so otherwise we might buffer too much data in memory before flushing.
		doc.Content = nil
	}

	if b.size > b.opts.ShardMax {
		return b.flush()
	}

	return nil
}

// MarkFileAsChangedOrRemoved indicates that the file specified by the given path
// has been changed or removed since the last indexing job for this repository.
//
// If this build is a delta build, these files will be tombstoned in the older shards for this repository.
func (b *Builder) MarkFileAsChangedOrRemoved(path string) {
	b.opts.changedOrRemovedFiles = append(b.opts.changedOrRemovedFiles, path)
}

// Finish creates a last shard from the buffered documents, and clears
// stale shards from previous runs. This should always be called, also
// in failure cases, to ensure cleanup.
//
// It is safe to call Finish() multiple times.
func (b *Builder) Finish() error {
	if b.finishCalled {
		return b.buildError
	}

	b.finishCalled = true

	b.flush()
	b.building.Wait()

	if b.buildError != nil {
		for tmp := range b.finishedShards {
			log.Printf("Builder.Finish %s", tmp)
			os.Remove(tmp)
		}
		b.finishedShards = map[string]string{}
		return b.buildError
	}

	// map of temporary -> final names for all updated shards + shard metadata files
	artifactPaths := make(map[string]string)
	for tmp, final := range b.finishedShards {
		artifactPaths[tmp] = final
	}

	oldShards := b.opts.FindAllShards()

	if b.opts.IsDelta {
		// Delta shard builds need to update FileTombstone and branch commit information for all
		// existing shards
		for _, shard := range oldShards {
			repositories, _, err := zoekt.ReadMetadataPathAlive(shard)
			if err != nil {
				return fmt.Errorf("reading metadata from shard %q: %w", shard, err)
			}

			if len(repositories) > 1 {
				return fmt.Errorf("delta shard builds don't support repositories contained in compound shards (shard %q)", shard)
			}

			if len(repositories) == 0 {
				return fmt.Errorf("failed to update repository metadata for shard %q - shard contains no repositories", shard)
			}

			repository := repositories[0]
			if repository.ID != b.opts.RepositoryDescription.ID {
				return fmt.Errorf("shard %q doesn't contain repository ID %d (%q)", shard, b.opts.RepositoryDescription.ID, b.opts.RepositoryDescription.Name)
			}

			if len(b.opts.changedOrRemovedFiles) > 0 && repository.FileTombstones == nil {
				repository.FileTombstones = make(map[string]struct{}, len(b.opts.changedOrRemovedFiles))
			}

			for _, f := range b.opts.changedOrRemovedFiles {
				repository.FileTombstones[f] = struct{}{}
			}

			if !BranchNamesEqual(repository.Branches, b.opts.RepositoryDescription.Branches) {
				return deltaBranchSetError{
					shardName: shard,
					old:       repository.Branches,
					new:       b.opts.RepositoryDescription.Branches,
				}
			}

			if b.opts.GetHash() != repository.IndexOptions {
				return &deltaIndexOptionsMismatchError{
					shardName:  shard,
					newOptions: b.opts.HashOptions(),
				}
			}

			repository.Branches = b.opts.RepositoryDescription.Branches

			repository.LatestCommitDate = b.opts.RepositoryDescription.LatestCommitDate

			tempPath, finalPath, err := zoekt.JsonMarshalRepoMetaTemp(shard, repository)
			if err != nil {
				return fmt.Errorf("writing repository metadta for shard %q: %w", shard, err)
			}

			artifactPaths[tempPath] = finalPath
		}
	}

	// We mark finished shards as empty when we successfully finish. Return now
	// to allow call sites to call Finish idempotently.
	if len(artifactPaths) == 0 {
		return b.buildError
	}

	// Collect a map of the old shards on disk. For each new shard we replace we
	// delete it from toDelete. Anything remaining in toDelete will be removed
	// after we have renamed everything into place.

	var toDelete map[string]struct{}
	if !b.opts.IsDelta {
		// Non-delta shard builds delete all existing shards before they write out
		// new ones.
		// By contrast, delta shard builds work by stacking changes on top of existing shards.
		// So, we skip populating the toDelete map if we're building delta shards.

		toDelete = make(map[string]struct{})
		for _, name := range oldShards {
			paths, err := zoekt.IndexFilePaths(name)
			if err != nil {
				b.buildError = fmt.Errorf("failed to find old paths for %s: %w", name, err)
			}
			for _, p := range paths {
				toDelete[p] = struct{}{}
			}
		}
	}

	for tmp, final := range artifactPaths {
		if err := os.Rename(tmp, final); err != nil {
			b.buildError = err
			continue
		}

		delete(toDelete, final)
	}

	b.finishedShards = map[string]string{}

	for p := range toDelete {
		// Don't delete compound shards, set tombstones instead.
		if zoekt.ShardMergingEnabled() && strings.HasPrefix(filepath.Base(p), "compound-") {
			if !strings.HasSuffix(p, ".zoekt") {
				continue
			}
			err := zoekt.SetTombstone(p, b.opts.RepositoryDescription.ID)
			b.buildError = err
			continue
		}
		log.Printf("removing old shard file: %s", p)
		if err := os.Remove(p); err != nil {
			b.buildError = err
		}
	}

	return b.buildError
}

// BranchNamesEqual compares the given zoekt.RepositoryBranch slices, and returns true
// iff both slices specify the same set of branch names in the same order.
func BranchNamesEqual(a, b []zoekt.RepositoryBranch) bool {
	if len(a) != len(b) {
		return false
	}

	for i := range a {
		x, y := a[i], b[i]
		if x.Name != y.Name {
			return false
		}
	}

	return true
}

func (b *Builder) flush() error {
	todo := b.todo
	b.todo = nil
	b.size = 0
	b.errMu.Lock()
	defer b.errMu.Unlock()
	if b.buildError != nil {
		return b.buildError
	}

	hasShard := b.nextShardNum > 0
	if len(todo) == 0 && hasShard {
		return nil
	}

	shard := b.nextShardNum
	b.nextShardNum++

	if b.opts.Parallelism > 1 && b.opts.MemProfile == "" {
		b.building.Add(1)
		b.throttle <- 1
		go func() {
			done, err := b.buildShard(todo, shard)
			<-b.throttle

			b.errMu.Lock()
			defer b.errMu.Unlock()
			if err != nil && b.buildError == nil {
				b.buildError = err
			}
			if err == nil {
				b.finishedShards[done.temp] = done.final
			}
			b.building.Done()
		}()
	} else {
		// No goroutines when we're not parallel. This
		// simplifies memory profiling.
		done, err := b.buildShard(todo, shard)
		b.buildError = err
		if err == nil {
			b.finishedShards[done.temp] = done.final
		}
		if b.opts.MemProfile != "" {
			// drop memory, and profile.
			todo = nil
			b.writeMemProfile(b.opts.MemProfile)
		}

		return b.buildError
	}

	return nil
}

var profileNumber int

func (b *Builder) writeMemProfile(name string) {
	nm := fmt.Sprintf("%s.%d", name, profileNumber)
	profileNumber++
	f, err := os.Create(nm)
	if err != nil {
		log.Fatal("could not create memory profile: ", err)
	}
	runtime.GC() // get up-to-date statistics
	if err := pprof.WriteHeapProfile(f); err != nil {
		log.Fatal("could not write memory profile: ", err)
	}
	f.Close()
	log.Printf("wrote mem profile %q", nm)
}

// map [0,inf) to [0,1) monotonically
func squashRange(j int) float64 {
	x := float64(j)
	return x / (1 + x)
}

// IsLowPriority takes a file name and makes an educated guess about its priority
// in search results. A file is considered low priority if it looks like a test,
// vendored, or generated file.
//
// These 'priority' criteria affects how documents are ordered within a shard. It's
// also used to help guess a file's rank when we're missing ranking information.
func IsLowPriority(file string) bool {
	return testRe.MatchString(file) || isGenerated(file) || isVendored(file)
}

var testRe = regexp.MustCompile("[Tt]est")

func isGenerated(file string) bool {
	return strings.HasSuffix(file, "min.js") || strings.HasSuffix(file, "js.map")
}

func isVendored(file string) bool {
	return strings.Contains(file, "vendor/") || strings.Contains(file, "node_modules/")
}

type rankedDoc struct {
	*zoekt.Document
	rank []float64
}

// rank returns a vector of scores which is used at index-time to sort documents
// before writing them to disk. The order of documents in the shard is important
// at query time, because earlier documents receive a boost at query time and
// have a higher chance of being searched before limits kick in.
func rank(d *zoekt.Document, origIdx int) []float64 {
	skipped := 0.0
	if d.SkipReason != "" {
		skipped = 1.0
	}

	generated := 0.0
	if isGenerated(d.Name) {
		generated = 1.0
	}

	vendor := 0.0
	if isVendored(d.Name) {
		vendor = 1.0
	}

	test := 0.0
	if testRe.MatchString(d.Name) {
		test = 1.0
	}

	// Smaller is earlier (=better).
	return []float64{
		// Always place skipped docs last
		skipped,

		// Prefer docs that are not generated
		generated,

		// Prefer docs that are not vendored
		vendor,

		// Prefer docs that are not tests
		test,

		// With short names
		squashRange(len(d.Name)),

		// With many symbols
		1.0 - squashRange(len(d.Symbols)),

		// With short content
		squashRange(len(d.Content)),

		// That is present is as many branches as possible
		1.0 - squashRange(len(d.Branches)),

		// Preserve original ordering.
		squashRange(origIdx),
	}
}

func sortDocuments(todo []*zoekt.Document) {
	rs := make([]rankedDoc, 0, len(todo))
	for i, t := range todo {
		rd := rankedDoc{t, rank(t, i)}
		rs = append(rs, rd)
	}
	sort.Slice(rs, func(i, j int) bool {
		r1 := rs[i].rank
		r2 := rs[j].rank
		for i := range r1 {
			if r1[i] < r2[i] {
				return true
			}
			if r1[i] > r2[i] {
				return false
			}
		}

		return false
	})
	for i := range todo {
		todo[i] = rs[i].Document
	}
}

func (b *Builder) buildShard(todo []*zoekt.Document, nextShardNum int) (*finishedShard, error) {
	if !b.opts.DisableCTags && (b.opts.CTagsPath != "" || b.opts.ScipCTagsPath != "") {
		err := parseSymbols(todo, b.opts.LanguageMap, b.parserBins)
		if b.opts.CTagsMustSucceed && err != nil {
			return nil, err
		}
		if err != nil {
			log.Printf("ignoring universal:%s or scip:%s error: %v", b.opts.CTagsPath, b.opts.ScipCTagsPath, err)
		}
	}

	name := b.opts.shardName(nextShardNum)

	shardBuilder, err := b.newShardBuilder()
	if err != nil {
		return nil, err
	}

	sortDocuments(todo)

	for _, t := range todo {
		if err := shardBuilder.Add(*t); err != nil {
			return nil, err
		}
	}

	return b.writeShard(name, shardBuilder)
}

func (b *Builder) newShardBuilder() (*zoekt.IndexBuilder, error) {
	desc := b.opts.RepositoryDescription
	desc.HasSymbols = !b.opts.DisableCTags && b.opts.CTagsPath != ""
	desc.SubRepoMap = b.opts.SubRepositories
	desc.IndexOptions = b.opts.GetHash()

	shardBuilder, err := zoekt.NewIndexBuilder(&desc)
	if err != nil {
		return nil, err
	}
	shardBuilder.IndexTime = b.indexTime
	shardBuilder.ID = b.id
	return shardBuilder, nil
}

func (b *Builder) writeShard(fn string, ib *zoekt.IndexBuilder) (*finishedShard, error) {
	dir := filepath.Dir(fn)
	if err := os.MkdirAll(dir, 0o700); err != nil {
		return nil, err
	}

	f, err := os.CreateTemp(dir, filepath.Base(fn)+".*.tmp")
	if err != nil {
		return nil, err
	}
	if runtime.GOOS != "windows" {
		if err := f.Chmod(0o666 &^ umask); err != nil {
			return nil, err
		}
	}

	defer f.Close()
	if err := ib.Write(f); err != nil {
		return nil, err
	}
	fi, err := f.Stat()
	if err != nil {
		return nil, err
	}
	if err := f.Close(); err != nil {
		return nil, err
	}

	log.Printf("finished shard %s: %d index bytes (overhead %3.1f), %d files processed \n",
		fn,
		fi.Size(),
		float64(fi.Size())/float64(ib.ContentSize()+1),
		ib.NumFiles())

	return &finishedShard{f.Name(), fn}, nil
}

type deltaBranchSetError struct {
	shardName string
	old, new  []zoekt.RepositoryBranch
}

func (e deltaBranchSetError) Error() string {
	return fmt.Sprintf("repository metadata in shard %q contains a different set of branch names than what was requested, which is unsupported in a delta shard build. old: %+v, new: %+v", e.shardName, e.old, e.new)
}

type deltaIndexOptionsMismatchError struct {
	shardName  string
	newOptions HashOptions
}

func (e *deltaIndexOptionsMismatchError) Error() string {
	return fmt.Sprintf("one or more index options for shard %q do not match Builder's index options. These index option updates are incompatible with delta build. New index options: %+v", e.shardName, e.newOptions)
}

// umask holds the Umask of the current process
var umask os.FileMode<|MERGE_RESOLUTION|>--- conflicted
+++ resolved
@@ -247,14 +247,9 @@
 	todo         []*zoekt.Document
 	docChecker   zoekt.DocChecker
 	size         int
-
-<<<<<<< HEAD
+	
 	parserBins ctags.ParserBinMap
 	building   sync.WaitGroup
-=======
-	parserFactory ctags.ParserFactory
-	building      sync.WaitGroup
->>>>>>> 51fc9db1
 
 	errMu      sync.Mutex
 	buildError error
