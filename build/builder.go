// Copyright 2016 Google Inc. All rights reserved.
//
// Licensed under the Apache License, Version 2.0 (the "License");
// you may not use this file except in compliance with the License.
// You may obtain a copy of the License at
//
//    http://www.apache.org/licenses/LICENSE-2.0
//
// Unless required by applicable law or agreed to in writing, software
// distributed under the License is distributed on an "AS IS" BASIS,
// WITHOUT WARRANTIES OR CONDITIONS OF ANY KIND, either express or implied.
// See the License for the specific language governing permissions and
// limitations under the License.

// package build implements a more convenient interface for building
// zoekt indices.
package build

import (
	"crypto/sha1"
	"flag"
	"fmt"
	"io"
	"log"
	"math"
	"net/url"
	"os"
	"os/exec"
	"path"
	"path/filepath"
	"reflect"
	"runtime"
	"runtime/pprof"
	"sort"
	"strconv"
	"strings"
	"sync"
	"time"

	"github.com/bmatcuk/doublestar"
	"github.com/go-enry/go-enry/v2"
	"github.com/grafana/regexp"
	"github.com/rs/xid"
	"gopkg.in/natefinch/lumberjack.v2"

	"github.com/sourcegraph/zoekt"
	"github.com/sourcegraph/zoekt/ctags"
)

var DefaultDir = filepath.Join(os.Getenv("HOME"), ".zoekt")

// Branch describes a single branch version.
type Branch struct {
	Name    string
	Version string
}

type CTagsParserType = uint8

const (
	UnknownCTags CTagsParserType = iota
	NoCTags
	UniversalCTags
	ScipCTags
)

func ParserToString(parser CTagsParserType) string {
	switch parser {
	case NoCTags:
		return "no"
	case UniversalCTags:
		return "universal"
	case ScipCTags:
		return "scip"
	default:
		return "unknown"
	}
}

func StringToParser(str string) CTagsParserType {
	switch str {
	case "no":
		return NoCTags
	case "universal":
		return UniversalCTags
	case "scip":
		return ScipCTags
	default:
		return UniversalCTags
	}
}

// Options sets options for the index building.
type Options struct {
	// IndexDir is a directory that holds *.zoekt index files.
	IndexDir string

	// SizeMax is the maximum file size
	SizeMax int

	// Parallelism is the maximum number of shards to index in parallel
	Parallelism int

	// ShardMax sets the maximum corpus size for a single shard
	ShardMax int

	// TrigramMax sets the maximum number of distinct trigrams per document.
	TrigramMax int

	// RepositoryDescription holds names and URLs for the repository.
	RepositoryDescription zoekt.Repository

	// SubRepositories is a path => sub repository map.
	SubRepositories map[string]*zoekt.Repository

	// DisableCTags disables the generation of ctags metadata.
	DisableCTags bool

	// CtagsPath is the path to the ctags binary to run, or empty
	// if a valid binary couldn't be found.
	CTagsPath string

	// Same as CTagsPath but for scip-ctags
	ScipCTagsPath string

	// If set, ctags must succeed.
	CTagsMustSucceed bool

	// Write memory profiles to this file.
	MemProfile string

	// LargeFiles is a slice of glob patterns, including ** for any number
	// of directories, where matching file paths should be indexed
	// regardless of their size. The full pattern syntax is here:
	// https://github.com/bmatcuk/doublestar/tree/v1#patterns.
	LargeFiles []string

	// IsDelta is true if this run contains only the changed documents since the
	// last run.
	IsDelta bool

	// DocumentRanksPath is the path to the file with document ranks. If empty,
	// ranks will be computed on-the-fly.
	DocumentRanksPath string

	// DocumentRanksVersion is a string which when changed will cause us to
	// reindex a shard. This field is used so that when the contents of
	// DocumentRanksPath changes, we can reindex.
	DocumentRanksVersion string

	// changedOrRemovedFiles is a list of file paths that have been changed or removed
	// since the last indexing job for this repository. These files will be tombstoned
	// in the older shards for this repository.
	changedOrRemovedFiles []string

	LanguageMap map[string]CTagsParserType
}

// HashOptions contains only the options in Options that upon modification leads to IndexState of IndexStateMismatch during the next index building.
type HashOptions struct {
	sizeMax          int
	disableCTags     bool
	ctagsPath        string
	cTagsMustSucceed bool
	largeFiles       []string

	// documentRankVersion is an experimental field which will change when the
	// DocumentRanksPath content changes. If empty we ignore it.
	documentRankVersion string
}

func (o *Options) HashOptions() HashOptions {
	return HashOptions{
		sizeMax:             o.SizeMax,
		disableCTags:        o.DisableCTags,
		ctagsPath:           o.CTagsPath,
		cTagsMustSucceed:    o.CTagsMustSucceed,
		largeFiles:          o.LargeFiles,
		documentRankVersion: o.DocumentRanksVersion,
	}
}

func (o *Options) GetHash() string {
	h := o.HashOptions()
	hasher := sha1.New()

	hasher.Write([]byte(h.ctagsPath))
	hasher.Write([]byte(fmt.Sprintf("%t", h.cTagsMustSucceed)))
	hasher.Write([]byte(fmt.Sprintf("%d", h.sizeMax)))
	hasher.Write([]byte(fmt.Sprintf("%q", h.largeFiles)))
	hasher.Write([]byte(fmt.Sprintf("%t", h.disableCTags)))

	if h.documentRankVersion != "" {
		hasher.Write([]byte{0})
		io.WriteString(hasher, h.documentRankVersion)
	}

	return fmt.Sprintf("%x", hasher.Sum(nil))
}

type largeFilesFlag struct{ *Options }

func (f largeFilesFlag) String() string {
	// From flag.Value documentation:
	//
	// The flag package may call the String method with a zero-valued receiver,
	// such as a nil pointer.
	if f.Options == nil {
		return ""
	}
	s := append([]string{""}, f.LargeFiles...)
	return strings.Join(s, "-large_file ")
}

func (f largeFilesFlag) Set(value string) error {
	f.LargeFiles = append(f.LargeFiles, value)
	return nil
}

// Flags adds flags for build options to fs. It is the "inverse" of Args.
func (o *Options) Flags(fs *flag.FlagSet) {
	x := *o
	x.SetDefaults()
	fs.IntVar(&o.SizeMax, "file_limit", x.SizeMax, "maximum file size")
	fs.IntVar(&o.TrigramMax, "max_trigram_count", x.TrigramMax, "maximum number of trigrams per document")
	fs.IntVar(&o.ShardMax, "shard_limit", x.ShardMax, "maximum corpus size for a shard")
	fs.IntVar(&o.Parallelism, "parallelism", x.Parallelism, "maximum number of parallel indexing processes.")
	fs.StringVar(&o.IndexDir, "index", x.IndexDir, "directory for search indices")
	fs.BoolVar(&o.CTagsMustSucceed, "require_ctags", x.CTagsMustSucceed, "If set, ctags calls must succeed.")
	fs.Var(largeFilesFlag{o}, "large_file", "A glob pattern where matching files are to be index regardless of their size. You can add multiple patterns by setting this more than once.")
	fs.StringVar(&o.MemProfile, "memprofile", "", "write memory profile(s) to `file.shardnum`. Note: sets parallelism to 1.")

	// Sourcegraph specific
	fs.BoolVar(&o.DisableCTags, "disable_ctags", x.DisableCTags, "If set, ctags will not be called.")
}

// Args generates command line arguments for o. It is the "inverse" of Flags.
func (o *Options) Args() []string {
	var args []string

	if o.SizeMax != 0 {
		args = append(args, "-file_limit", strconv.Itoa(o.SizeMax))
	}

	if o.TrigramMax != 0 {
		args = append(args, "-max_trigram_count", strconv.Itoa(o.TrigramMax))
	}

	if o.ShardMax != 0 {
		args = append(args, "-shard_limit", strconv.Itoa(o.ShardMax))
	}

	if o.Parallelism != 0 {
		args = append(args, "-parallelism", strconv.Itoa(o.Parallelism))
	}

	if o.IndexDir != "" {
		args = append(args, "-index", o.IndexDir)
	}

	if o.CTagsMustSucceed {
		args = append(args, "-require_ctags")
	}

	for _, a := range o.LargeFiles {
		args = append(args, "-large_file", a)
	}

	// Sourcegraph specific
	if o.DisableCTags {
		args = append(args, "-disable_ctags")
	}

	return args
}

// Builder manages (parallel) creation of uniformly sized shards. The
// builder buffers up documents until it collects enough documents and
// then builds a shard and writes.
type Builder struct {
	opts     Options
	throttle chan int

	nextShardNum int
	todo         []*zoekt.Document
	size         int

	parser     ctags.Parser
	scipParser ctags.Parser

	building sync.WaitGroup

	errMu      sync.Mutex
	buildError error

	// temp name => final name for finished shards. We only rename
	// them once all shards succeed to avoid Frankstein corpuses.
	finishedShards map[string]string

	shardLogger io.WriteCloser

	// indexTime is set by tests for doing reproducible builds.
	indexTime time.Time

	// a sortable 20 chars long id.
	id string

	finishCalled bool
}

type finishedShard struct {
	temp, final string
}

func checkCTags() string {
	if ctags := os.Getenv("CTAGS_COMMAND"); ctags != "" {
		return ctags
	}

	if ctags, err := exec.LookPath("universal-ctags"); err == nil {
		return ctags
	}

	return ""
}

func checkScipCTags() string {
	if ctags := os.Getenv("SCIP_CTAGS_COMMAND"); ctags != "" {
		return ctags
	}

	if ctags, err := exec.LookPath("scip-ctags"); err == nil {
		return ctags
	}

	return ""
}

// SetDefaults sets reasonable default options.
func (o *Options) SetDefaults() {
	if o.CTagsPath == "" && !o.DisableCTags {
		o.CTagsPath = checkCTags()
	}

	if o.ScipCTagsPath == "" && !o.DisableCTags {
		o.ScipCTagsPath = checkScipCTags()
	}

	if o.Parallelism == 0 {
		o.Parallelism = 4
	}
	if o.SizeMax == 0 {
		o.SizeMax = 2 << 20
	}
	if o.ShardMax == 0 {
		o.ShardMax = 100 << 20
	}
	if o.TrigramMax == 0 {
		o.TrigramMax = 20000
	}

	if o.RepositoryDescription.Name == "" && o.RepositoryDescription.URL != "" {
		parsed, _ := url.Parse(o.RepositoryDescription.URL)
		if parsed != nil {
			o.RepositoryDescription.Name = filepath.Join(parsed.Host, parsed.Path)
		}
	}
}

func hashString(s string) string {
	h := sha1.New()
	_, _ = io.WriteString(h, s)
	return fmt.Sprintf("%x", h.Sum(nil))
}

// ShardName returns the name the given index shard.
func (o *Options) shardName(n int) string {
	return o.shardNameVersion(zoekt.IndexFormatVersion, n)
}

func (o *Options) shardNameVersion(version, n int) string {
	abs := url.QueryEscape(o.RepositoryDescription.Name)
	if len(abs) > 200 {
		abs = abs[:200] + hashString(abs)[:8]
	}
	return filepath.Join(o.IndexDir,
		fmt.Sprintf("%s_v%d.%05d.zoekt", abs, version, n))
}

type IndexState string

const (
	IndexStateMissing IndexState = "missing"
	IndexStateCorrupt IndexState = "corrupt"
	IndexStateVersion IndexState = "version-mismatch"
	IndexStateOption  IndexState = "option-mismatch"
	IndexStateMeta    IndexState = "meta-mismatch"
	IndexStateContent IndexState = "content-mismatch"
	IndexStateEqual   IndexState = "equal"
)

var readVersions = []struct {
	IndexFormatVersion int
	FeatureVersion     int
}{{
	IndexFormatVersion: zoekt.IndexFormatVersion,
	FeatureVersion:     zoekt.FeatureVersion,
}, {
	IndexFormatVersion: zoekt.NextIndexFormatVersion,
	FeatureVersion:     zoekt.FeatureVersion,
}}

// IncrementalSkipIndexing returns true if the index present on disk matches
// the build options.
func (o *Options) IncrementalSkipIndexing() bool {
	state, _ := o.IndexState()
	return state == IndexStateEqual
}

// IndexState checks how the index present on disk compares to the build
// options and returns the IndexState and the name of the first shard.
func (o *Options) IndexState() (IndexState, string) {
	// Open the latest version we support that is on disk.
	fn := o.findShard()
	if fn == "" {
		return IndexStateMissing, fn
	}

	repos, index, err := zoekt.ReadMetadataPathAlive(fn)
	if os.IsNotExist(err) {
		return IndexStateMissing, fn
	} else if err != nil {
		return IndexStateCorrupt, fn
	}

	for _, v := range readVersions {
		if v.IndexFormatVersion == index.IndexFormatVersion && v.FeatureVersion != index.IndexFeatureVersion {
			return IndexStateVersion, fn
		}
	}

	var repo *zoekt.Repository
	for _, cand := range repos {
		if cand.Name == o.RepositoryDescription.Name {
			repo = cand
			break
		}
	}

	if repo == nil {
		return IndexStateCorrupt, fn
	}

	if repo.IndexOptions != o.GetHash() {
		return IndexStateOption, fn
	}

	if !reflect.DeepEqual(repo.Branches, o.RepositoryDescription.Branches) {
		return IndexStateContent, fn
	}

	// We can mutate repo since it lives in the scope of this function call.
	if updated, err := repo.MergeMutable(&o.RepositoryDescription); err != nil {
		// non-nil err means we are trying to update an immutable field =>
		// reindex content.
		log.Printf("warn: immutable field changed, requires re-index: %s", err)
		return IndexStateContent, fn
	} else if updated {
		return IndexStateMeta, fn
	}

	return IndexStateEqual, fn
}

// FindRepositoryMetadata returns the index metadata for the repository
// specified in the options. 'ok' is false if the repository's metadata
// couldn't be found or if an error occurred.
func (o *Options) FindRepositoryMetadata() (repository *zoekt.Repository, ok bool, err error) {
	shard := o.findShard()
	if shard == "" {
		return nil, false, nil
	}

	repositories, _, err := zoekt.ReadMetadataPathAlive(shard)
	if err != nil {
		return nil, false, fmt.Errorf("reading metadata for shard %q: %w", shard, err)
	}

	ID := o.RepositoryDescription.ID
	for _, r := range repositories {
		// compound shards contain multiple repositories, so we
		// have to pick only the one we're looking for
		if r.ID == ID {
			return r, true, nil
		}
	}

	// If we're here, then we're somehow in a state where we found a matching
	// shard that's missing the repository metadata we're looking for. This
	// should never happen.
	name := o.RepositoryDescription.Name
	return nil, false, fmt.Errorf("matching shard %q doesn't contain metadata for repo id %d (%q)", shard, ID, name)
}

func (o *Options) findShard() string {
	for _, v := range readVersions {
		fn := o.shardNameVersion(v.IndexFormatVersion, 0)
		if _, err := os.Stat(fn); err == nil {
			return fn
		}
	}

	// Brute force finding the shard in compound shards. We should only hit this
	// code path for repositories that are not already existing or are in
	// compound shards.
	//
	// TODO add an oracle which can speed this up in the case of repositories
	// already in compound shards.
	compoundShards, err := filepath.Glob(path.Join(o.IndexDir, "compound-*.zoekt"))
	if err != nil {
		return ""
	}
	for _, fn := range compoundShards {
		repos, _, err := zoekt.ReadMetadataPathAlive(fn)
		if err != nil {
			continue
		}
		for _, repo := range repos {
			if repo.ID == o.RepositoryDescription.ID {
				return fn
			}
		}
	}

	return ""
}

func (o *Options) FindAllShards() []string {
	for _, v := range readVersions {
		fn := o.shardNameVersion(v.IndexFormatVersion, 0)
		if _, err := os.Stat(fn); err == nil {
			shards := []string{fn}
			for i := 1; ; i++ {
				fn := o.shardNameVersion(v.IndexFormatVersion, i)
				if _, err := os.Stat(fn); err != nil {
					return shards
				}
				shards = append(shards, fn)
			}
		}
	}

	// lazily fallback to findShard which will look for a compound shard.
	if fn := o.findShard(); fn != "" {
		return []string{fn}
	}

	return nil
}

// IgnoreSizeMax determines whether the max size should be ignored.
func (o *Options) IgnoreSizeMax(name string) bool {
	// A pattern match will override preceding pattern matches.
	for i := len(o.LargeFiles) - 1; i >= 0; i-- {
		pattern := strings.TrimSpace(o.LargeFiles[i])
		negated, validatedPattern := checkIsNegatePattern(pattern)

		if m, _ := doublestar.PathMatch(validatedPattern, name); m {
			if negated {
				return false
			} else {
				return true
			}
		}
	}

	return false
}

func checkIsNegatePattern(pattern string) (bool, string) {
	negate := "!"

	// if negated then strip prefix meta character which identifies negated filter pattern
	if strings.HasPrefix(pattern, negate) {
		return true, pattern[len(negate):]
	}

	return false, pattern
}

// NewBuilder creates a new Builder instance.
func NewBuilder(opts Options) (*Builder, error) {
	opts.SetDefaults()
	if opts.RepositoryDescription.Name == "" {
		return nil, fmt.Errorf("builder: must set Name")
	}

	b := &Builder{
		opts:           opts,
		throttle:       make(chan int, opts.Parallelism),
		finishedShards: map[string]string{},
	}

	if b.opts.CTagsPath == "" && b.opts.CTagsMustSucceed {
		return nil, fmt.Errorf("ctags binary not found, but CTagsMustSucceed set")
	}

	if opts.CTagsPath != "" {
		parser, err := ctags.NewParser(opts.CTagsPath)
		if err != nil && opts.CTagsMustSucceed {
			return nil, fmt.Errorf("ctags.NewParser: %v", err)
		}

		b.parser = parser
	}

	if strings.Contains(opts.ScipCTagsPath, "scip-ctags") {
		parser, err := ctags.NewParser(opts.ScipCTagsPath)
		if err != nil && opts.CTagsMustSucceed {
			return nil, fmt.Errorf("ctags.NewParser: %v", err)
		}

		b.scipParser = parser
	}

	b.shardLogger = &lumberjack.Logger{
		Filename:   filepath.Join(opts.IndexDir, "zoekt-builder-shard-log.tsv"),
		MaxSize:    100, // Megabyte
		MaxBackups: 5,
	}

	if opts.IsDelta {
		// Delta shards build on top of previously existing shards.
		// As a consequence, the shardNum for delta shards starts from
		// the number following the most recently generated shard - not 0.
		//
		// Using this numbering scheme allows all the shards to be
		// discovered as a set.
		shards := b.opts.FindAllShards()
		b.nextShardNum = len(shards) // shards are zero indexed, so len() provides the next number after the last one
	}

	if _, err := b.newShardBuilder(); err != nil {
		return nil, err
	}

	now := time.Now()
	b.indexTime = now
	b.id = xid.NewWithTime(now).String()

	return b, nil
}

// AddFile is a convenience wrapper for the Add method
func (b *Builder) AddFile(name string, content []byte) error {
	return b.Add(zoekt.Document{Name: name, Content: content})
}

func (b *Builder) Add(doc zoekt.Document) error {
	if b.finishCalled {
		return nil
	}

	allowLargeFile := b.opts.IgnoreSizeMax(doc.Name)

	// Adjust trigramMax for allowed large files so we don't exclude them.
	trigramMax := b.opts.TrigramMax
	if allowLargeFile {
		trigramMax = math.MaxInt64
	}

	if len(doc.Content) > b.opts.SizeMax && !allowLargeFile {
		// We could pass the document on to the shardbuilder, but if
		// we pass through a part of the source tree with binary/large
		// files, the corresponding shard would be mostly empty, so
		// insert a reason here too.
		doc.SkipReason = fmt.Sprintf("document size %d larger than limit %d", len(doc.Content), b.opts.SizeMax)
	} else if err := zoekt.CheckText(doc.Content, trigramMax); err != nil {
		doc.SkipReason = err.Error()
		doc.Language = "binary"
	}

	b.todo = append(b.todo, &doc)

	if doc.SkipReason == "" {
		b.size += len(doc.Name) + len(doc.Content)
	} else {
		b.size += len(doc.Name) + len(doc.SkipReason)
	}

	if b.size > b.opts.ShardMax {
		return b.flush()
	}

	return nil
}

// MarkFileAsChangedOrRemoved indicates that the file specified by the given path
// has been changed or removed since the last indexing job for this repository.
//
// If this build is a delta build, these files will be tombstoned in the older shards for this repository.
func (b *Builder) MarkFileAsChangedOrRemoved(path string) {
	b.opts.changedOrRemovedFiles = append(b.opts.changedOrRemovedFiles, path)
}

// Finish creates a last shard from the buffered documents, and clears
// stale shards from previous runs. This should always be called, also
// in failure cases, to ensure cleanup.
//
// It is safe to call Finish() multiple times.
func (b *Builder) Finish() error {
	if b.finishCalled {
		return b.buildError
	}

	b.finishCalled = true

	b.flush()
	b.building.Wait()

	if b.buildError != nil {
		for tmp := range b.finishedShards {
			log.Printf("Builder.Finish %s", tmp)
			os.Remove(tmp)
		}
		b.finishedShards = map[string]string{}
		return b.buildError
	}

	// map of temporary -> final names for all updated shards + shard metadata files
	artifactPaths := make(map[string]string)
	for tmp, final := range b.finishedShards {
		artifactPaths[tmp] = final
	}

	oldShards := b.opts.FindAllShards()

	if b.opts.IsDelta {
		// Delta shard builds need to update FileTombstone and branch commit information for all
		// existing shards
		for _, shard := range oldShards {
			repositories, _, err := zoekt.ReadMetadataPathAlive(shard)
			if err != nil {
				return fmt.Errorf("reading metadata from shard %q: %w", shard, err)
			}

			if len(repositories) > 1 {
				return fmt.Errorf("delta shard builds don't support repositories contained in compound shards (shard %q)", shard)
			}

			if len(repositories) == 0 {
				return fmt.Errorf("failed to update repository metadata for shard %q - shard contains no repositories", shard)
			}

			repository := repositories[0]
			if repository.ID != b.opts.RepositoryDescription.ID {
				return fmt.Errorf("shard %q doesn't contain repository ID %d (%q)", shard, b.opts.RepositoryDescription.ID, b.opts.RepositoryDescription.Name)
			}

			if len(b.opts.changedOrRemovedFiles) > 0 && repository.FileTombstones == nil {
				repository.FileTombstones = make(map[string]struct{}, len(b.opts.changedOrRemovedFiles))
			}

			for _, f := range b.opts.changedOrRemovedFiles {
				repository.FileTombstones[f] = struct{}{}
			}

			if !BranchNamesEqual(repository.Branches, b.opts.RepositoryDescription.Branches) {
				return deltaBranchSetError{
					shardName: shard,
					old:       repository.Branches,
					new:       b.opts.RepositoryDescription.Branches,
				}
			}

			if b.opts.GetHash() != repository.IndexOptions {
				return &deltaIndexOptionsMismatchError{
					shardName:  shard,
					newOptions: b.opts.HashOptions(),
				}
			}

			repository.Branches = b.opts.RepositoryDescription.Branches

			repository.LatestCommitDate = b.opts.RepositoryDescription.LatestCommitDate

			tempPath, finalPath, err := zoekt.JsonMarshalRepoMetaTemp(shard, repository)
			if err != nil {
				return fmt.Errorf("writing repository metadta for shard %q: %w", shard, err)
			}

			artifactPaths[tempPath] = finalPath
		}
	}

	// We mark finished shards as empty when we successfully finish. Return now
	// to allow call sites to call Finish idempotently.
	if len(artifactPaths) == 0 {
		return b.buildError
	}

	defer b.shardLogger.Close()

	// Collect a map of the old shards on disk. For each new shard we replace we
	// delete it from toDelete. Anything remaining in toDelete will be removed
	// after we have renamed everything into place.

	var toDelete map[string]struct{}
	if !b.opts.IsDelta {
		// Non-delta shard builds delete all existing shards before they write out
		// new ones.
		// By contrast, delta shard builds work by stacking changes on top of existing shards.
		// So, we skip populating the toDelete map if we're building delta shards.

		toDelete = make(map[string]struct{})
		for _, name := range oldShards {
			paths, err := zoekt.IndexFilePaths(name)
			if err != nil {
				b.buildError = fmt.Errorf("failed to find old paths for %s: %w", name, err)
			}
			for _, p := range paths {
				toDelete[p] = struct{}{}
			}
		}
	}

	for tmp, final := range artifactPaths {
		if err := os.Rename(tmp, final); err != nil {
			b.buildError = err
			continue
		}

		delete(toDelete, final)

		b.shardLog("upsert", final, b.opts.RepositoryDescription.Name)
	}

	b.finishedShards = map[string]string{}

	for p := range toDelete {
		// Don't delete compound shards, set tombstones instead.
		if zoekt.ShardMergingEnabled() && strings.HasPrefix(filepath.Base(p), "compound-") {
			if !strings.HasSuffix(p, ".zoekt") {
				continue
			}
			b.shardLog("tomb", p, b.opts.RepositoryDescription.Name)
			err := zoekt.SetTombstone(p, b.opts.RepositoryDescription.ID)
			b.buildError = err
			continue
		}
		log.Printf("removing old shard file: %s", p)
		b.shardLog("remove", p, b.opts.RepositoryDescription.Name)
		if err := os.Remove(p); err != nil {
			b.buildError = err
		}
	}

	return b.buildError
}

// BranchNamesEqual compares the given zoekt.RepositoryBranch slices, and returns true
// iff both slices specify the same set of branch names in the same order.
func BranchNamesEqual(a, b []zoekt.RepositoryBranch) bool {
	if len(a) != len(b) {
		return false
	}

	for i := range a {
		x, y := a[i], b[i]
		if x.Name != y.Name {
			return false
		}
	}

	return true
}

func (b *Builder) flush() error {
	todo := b.todo
	b.todo = nil
	b.size = 0
	b.errMu.Lock()
	defer b.errMu.Unlock()
	if b.buildError != nil {
		return b.buildError
	}

	hasShard := b.nextShardNum > 0
	if len(todo) == 0 && hasShard {
		return nil
	}

	shard := b.nextShardNum
	b.nextShardNum++

	if b.opts.Parallelism > 1 && b.opts.MemProfile == "" {
		b.building.Add(1)
		go func() {
			b.throttle <- 1
			done, err := b.buildShard(todo, shard)
			<-b.throttle

			b.errMu.Lock()
			defer b.errMu.Unlock()
			if err != nil && b.buildError == nil {
				b.buildError = err
			}
			if err == nil {
				b.finishedShards[done.temp] = done.final
			}
			b.building.Done()
		}()
	} else {
		// No goroutines when we're not parallel. This
		// simplifies memory profiling.
		done, err := b.buildShard(todo, shard)
		b.buildError = err
		if err == nil {
			b.finishedShards[done.temp] = done.final
		}
		if b.opts.MemProfile != "" {
			// drop memory, and profile.
			todo = nil
			b.writeMemProfile(b.opts.MemProfile)
		}

		return b.buildError
	}

	return nil
}

func (b *Builder) shardLog(action, shard string, repoName string) {
	shard = filepath.Base(shard)
	var shardSize int64
	if fi, err := os.Stat(filepath.Join(b.opts.IndexDir, shard)); err == nil {
		shardSize = fi.Size()
	}
	_, _ = fmt.Fprintf(b.shardLogger, "%s\t%s\t%s\t%d\t%s\n", time.Now().UTC().Format(time.RFC3339), action, shard, shardSize, repoName)
}

var profileNumber int

func (b *Builder) writeMemProfile(name string) {
	nm := fmt.Sprintf("%s.%d", name, profileNumber)
	profileNumber++
	f, err := os.Create(nm)
	if err != nil {
		log.Fatal("could not create memory profile: ", err)
	}
	runtime.GC() // get up-to-date statistics
	if err := pprof.WriteHeapProfile(f); err != nil {
		log.Fatal("could not write memory profile: ", err)
	}
	f.Close()
	log.Printf("wrote mem profile %q", nm)
}

// map [0,inf) to [0,1) monotonically
func squashRange(j int) float64 {
	x := float64(j)
	return x / (1 + x)
}

// IsLowPriority takes a file name and makes an educated guess about its priority
// in search results. A file is considered low priority if it looks like a test,
// vendored, or generated file.
//
// These 'priority' criteria affects how documents are ordered within a shard. It's
// also used to help guess a file's rank when we're missing ranking information.
func IsLowPriority(file string) bool {
	return testRe.MatchString(file) || isGenerated(file) || isVendored(file)
}

var testRe = regexp.MustCompile("[Tt]est")

func isGenerated(file string) bool {
	return strings.HasSuffix(file, "min.js") || strings.HasSuffix(file, "js.map")
}

func isVendored(file string) bool {
	return strings.Contains(file, "vendor/") || strings.Contains(file, "node_modules/")
}

type rankedDoc struct {
	*zoekt.Document
	rank []float64
}

// rank returns a vector of scores which is used at index-time to sort documents
// before writing them to disk. The order of documents in the shard is important
// at query time, because earlier documents receive a boost at query time and
// have a higher chance of being searched before limits kick in.
func rank(d *zoekt.Document, origIdx int) []float64 {
	generated := 0.0
	if isGenerated(d.Name) {
		generated = 1.0
	}

	vendor := 0.0
	if isVendored(d.Name) {
		vendor = 1.0
	}

	test := 0.0
	if testRe.MatchString(d.Name) {
		test = 1.0
	}

	// Smaller is earlier (=better).
	return []float64{
		// Prefer docs that are not generated
		generated,

		// Prefer docs that are not vendored
		vendor,

		// Prefer docs that are not tests
		test,

		// With short names
		squashRange(len(d.Name)),

		// With many symbols
		1.0 - squashRange(len(d.Symbols)),

		// With short content
		squashRange(len(d.Content)),

		// That is present is as many branches as possible
		1.0 - squashRange(len(d.Branches)),

		// Preserve original ordering.
		squashRange(origIdx),
	}
}

func sortDocuments(todo []*zoekt.Document) {
	rs := make([]rankedDoc, 0, len(todo))
	for i, t := range todo {
		rd := rankedDoc{t, rank(t, i)}
		rs = append(rs, rd)
	}
	sort.Slice(rs, func(i, j int) bool {
		r1 := rs[i].rank
		r2 := rs[j].rank
		for i := range r1 {
			if r1[i] < r2[i] {
				return true
			}
			if r1[i] > r2[i] {
				return false
			}
		}

		return false
	})
	for i := range todo {
		todo[i] = rs[i].Document
	}
}

func (b *Builder) buildShard(todo []*zoekt.Document, nextShardNum int) (*finishedShard, error) {
<<<<<<< HEAD
	universal := make([]*zoekt.Document, 0)
	scip := make([]*zoekt.Document, 0)

	for _, doc := range todo {
		// This is also checked later in `shardBuilder.Add`, but we need it now select the right ctags parser

		if doc.Language == "" {
			c := doc.Content
			// classifier is faster on small files without losing much accuracy
			if len(c) > 2048 {
				c = c[:2048]
			}
			doc.Language = enry.GetLanguage(doc.Name, c)
=======
	if !b.opts.DisableCTags && b.opts.CTagsPath != "" {
		err := ctagsAddSymbolsParser(todo, b.parser)
		if b.opts.CTagsMustSucceed && err != nil {
			return nil, err
>>>>>>> 579a9a1e
		}

		parser, ok := b.opts.LanguageMap[doc.Language]

		if ok {
			switch parser {
			case UniversalCTags:
				universal = append(universal, doc)
			case ScipCTags:
				scip = append(scip, doc)
			}
		} else {
			universal = append(universal, doc)
		}
	}

	if !b.opts.DisableCTags {
		if b.opts.CTagsPath != "" {
			err := ctagsAddSymbols(universal, b.parser, b.opts.CTagsPath)
			if b.opts.CTagsMustSucceed && err != nil {
				return nil, err
			}
			if err != nil {
				log.Printf("ignoring %s error: %v", b.opts.CTagsPath, err)
			}
		}

		if b.opts.ScipCTagsPath != "" {
			err := ctagsAddSymbols(scip, b.scipParser, b.opts.ScipCTagsPath)
			if b.opts.CTagsMustSucceed && err != nil {
				return nil, err
			}
			if err != nil {
				log.Printf("ignoring %s error: %v", b.opts.ScipCTagsPath, err)
			}
		}
	}

	name := b.opts.shardName(nextShardNum)

	shardBuilder, err := b.newShardBuilder()
	if err != nil {
		return nil, err
	}

	sortDocuments(todo)

	for _, t := range todo {
		if err := shardBuilder.Add(*t); err != nil {
			return nil, err
		}
	}

	return b.writeShard(name, shardBuilder)
}

func (b *Builder) newShardBuilder() (*zoekt.IndexBuilder, error) {
	desc := b.opts.RepositoryDescription
	desc.HasSymbols = !b.opts.DisableCTags && b.opts.CTagsPath != ""
	desc.SubRepoMap = b.opts.SubRepositories
	desc.IndexOptions = b.opts.GetHash()

	shardBuilder, err := zoekt.NewIndexBuilder(&desc)
	if err != nil {
		return nil, err
	}
	shardBuilder.IndexTime = b.indexTime
	shardBuilder.ID = b.id
	return shardBuilder, nil
}

func (b *Builder) writeShard(fn string, ib *zoekt.IndexBuilder) (*finishedShard, error) {
	dir := filepath.Dir(fn)
	if err := os.MkdirAll(dir, 0o700); err != nil {
		return nil, err
	}

	f, err := os.CreateTemp(dir, filepath.Base(fn)+".*.tmp")
	if err != nil {
		return nil, err
	}
	if runtime.GOOS != "windows" {
		if err := f.Chmod(0o666 &^ umask); err != nil {
			return nil, err
		}
	}

	defer f.Close()
	if err := ib.Write(f); err != nil {
		return nil, err
	}
	fi, err := f.Stat()
	if err != nil {
		return nil, err
	}
	if err := f.Close(); err != nil {
		return nil, err
	}

	log.Printf("finished %s: %d index bytes (overhead %3.1f)", fn, fi.Size(),
		float64(fi.Size())/float64(ib.ContentSize()+1))

	return &finishedShard{f.Name(), fn}, nil
}

type deltaBranchSetError struct {
	shardName string
	old, new  []zoekt.RepositoryBranch
}

func (e deltaBranchSetError) Error() string {
	return fmt.Sprintf("repository metadata in shard %q contains a different set of branch names than what was requested, which is unsupported in a delta shard build. old: %+v, new: %+v", e.shardName, e.old, e.new)
}

type deltaIndexOptionsMismatchError struct {
	shardName  string
	newOptions HashOptions
}

func (e *deltaIndexOptionsMismatchError) Error() string {
	return fmt.Sprintf("one or more index options for shard %q do not match Builder's index options. These index option updates are incompatible with delta build. New index options: %+v", e.shardName, e.newOptions)
}

// umask holds the Umask of the current process
var umask os.FileMode<|MERGE_RESOLUTION|>--- conflicted
+++ resolved
@@ -1061,7 +1061,6 @@
 }
 
 func (b *Builder) buildShard(todo []*zoekt.Document, nextShardNum int) (*finishedShard, error) {
-<<<<<<< HEAD
 	universal := make([]*zoekt.Document, 0)
 	scip := make([]*zoekt.Document, 0)
 
@@ -1075,12 +1074,6 @@
 				c = c[:2048]
 			}
 			doc.Language = enry.GetLanguage(doc.Name, c)
-=======
-	if !b.opts.DisableCTags && b.opts.CTagsPath != "" {
-		err := ctagsAddSymbolsParser(todo, b.parser)
-		if b.opts.CTagsMustSucceed && err != nil {
-			return nil, err
->>>>>>> 579a9a1e
 		}
 
 		parser, ok := b.opts.LanguageMap[doc.Language]
