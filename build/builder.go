// Copyright 2016 Google Inc. All rights reserved.
//
// Licensed under the Apache License, Version 2.0 (the "License");
// you may not use this file except in compliance with the License.
// You may obtain a copy of the License at
//
//    http://www.apache.org/licenses/LICENSE-2.0
//
// Unless required by applicable law or agreed to in writing, software
// distributed under the License is distributed on an "AS IS" BASIS,
// WITHOUT WARRANTIES OR CONDITIONS OF ANY KIND, either express or implied.
// See the License for the specific language governing permissions and
// limitations under the License.

// package build implements a more convenient interface for building
// zoekt indices.
package build

import (
	"crypto/sha1"
	"flag"
	"fmt"
	"io"
	"io/ioutil"
	"log"
	"math"
	"net/url"
	"os"
	"os/exec"
	"path"
	"path/filepath"
	"reflect"
	"runtime"
	"runtime/pprof"
	"sort"
	"strconv"
	"strings"
	"sync"
	"time"

	"github.com/bmatcuk/doublestar"
	"github.com/google/zoekt"
	"github.com/google/zoekt/ctags"
	"github.com/grafana/regexp"
	"github.com/rs/xid"
	"gopkg.in/natefinch/lumberjack.v2"
)

var DefaultDir = filepath.Join(os.Getenv("HOME"), ".zoekt")

// Branch describes a single branch version.
type Branch struct {
	Name    string
	Version string
}

// Options sets options for the index building.
type Options struct {
	// IndexDir is a directory that holds *.zoekt index files.
	IndexDir string

	// SizeMax is the maximum file size
	SizeMax int

	// Parallelism is the maximum number of shards to index in parallel
	Parallelism int

	// ShardMax sets the maximum corpus size for a single shard
	ShardMax int

	// TrigramMax sets the maximum number of distinct trigrams per document.
	TrigramMax int

	// RepositoryDescription holds names and URLs for the repository.
	RepositoryDescription zoekt.Repository

	// SubRepositories is a path => sub repository map.
	SubRepositories map[string]*zoekt.Repository

	// DisableCTags disables the generation of ctags metadata.
	DisableCTags bool

	// Path to exuberant ctags binary to run
	CTags string

	// If set, ctags must succeed.
	CTagsMustSucceed bool

	// Write memory profiles to this file.
	MemProfile string

	// LargeFiles is a slice of glob patterns, including ** for any number
	// of directories, where matching file paths should be indexed
	// regardless of their size. The full pattern syntax is here:
	// https://github.com/bmatcuk/doublestar/tree/v1#patterns.
	LargeFiles []string

	// IsDelta is true if this run contains only the changed documents since the
	// last run.
	IsDelta bool

	// ChangedOrRemovedFiles is a list of file paths that have been changed or removed
	// since the last indexing job for this repository. These files will be tombstoned
	// in the older shards for this repository.
	ChangedOrRemovedFiles []string
}

// HashOptions creates a hash of the options that affect an index.
func (o *Options) HashOptions() string {
	hasher := sha1.New()

	hasher.Write([]byte(o.CTags))
	hasher.Write([]byte(fmt.Sprintf("%t", o.CTagsMustSucceed)))
	hasher.Write([]byte(fmt.Sprintf("%d", o.SizeMax)))
	hasher.Write([]byte(fmt.Sprintf("%q", o.LargeFiles)))
	hasher.Write([]byte(fmt.Sprintf("%t", o.DisableCTags)))

	return fmt.Sprintf("%x", hasher.Sum(nil))
}

type largeFilesFlag struct{ *Options }

func (f largeFilesFlag) String() string {
	// From flag.Value documentation:
	//
	// The flag package may call the String method with a zero-valued receiver,
	// such as a nil pointer.
	if f.Options == nil {
		return ""
	}
	s := append([]string{""}, f.LargeFiles...)
	return strings.Join(s, "-large_file ")
}

func (f largeFilesFlag) Set(value string) error {
	f.LargeFiles = append(f.LargeFiles, value)
	return nil
}

// Flags adds flags for build options to fs. It is the "inverse" of Args.
func (o *Options) Flags(fs *flag.FlagSet) {
	x := *o
	x.SetDefaults()
	fs.IntVar(&o.SizeMax, "file_limit", x.SizeMax, "maximum file size")
	fs.IntVar(&o.TrigramMax, "max_trigram_count", x.TrigramMax, "maximum number of trigrams per document")
	fs.IntVar(&o.ShardMax, "shard_limit", x.ShardMax, "maximum corpus size for a shard")
	fs.IntVar(&o.Parallelism, "parallelism", x.Parallelism, "maximum number of parallel indexing processes.")
	fs.StringVar(&o.IndexDir, "index", x.IndexDir, "directory for search indices")
	fs.BoolVar(&o.CTagsMustSucceed, "require_ctags", x.CTagsMustSucceed, "If set, ctags calls must succeed.")
	fs.Var(largeFilesFlag{o}, "large_file", "A glob pattern where matching files are to be index regardless of their size. You can add multiple patterns by setting this more than once.")

	// Sourcegraph specific
	fs.BoolVar(&o.DisableCTags, "disable_ctags", x.DisableCTags, "If set, ctags will not be called.")
}

// Args generates command line arguments for o. It is the "inverse" of Flags.
func (o *Options) Args() []string {
	var args []string

	if o.SizeMax != 0 {
		args = append(args, "-file_limit", strconv.Itoa(o.SizeMax))
	}

	if o.TrigramMax != 0 {
		args = append(args, "-max_trigram_count", strconv.Itoa(o.TrigramMax))
	}

	if o.ShardMax != 0 {
		args = append(args, "-shard_limit", strconv.Itoa(o.ShardMax))
	}

	if o.Parallelism != 0 {
		args = append(args, "-parallelism", strconv.Itoa(o.Parallelism))
	}

	if o.IndexDir != "" {
		args = append(args, "-index", o.IndexDir)
	}

	if o.CTagsMustSucceed {
		args = append(args, "-require_ctags")
	}

	for _, a := range o.LargeFiles {
		args = append(args, "-large_file", a)
	}

	// Sourcegraph specific
	if o.DisableCTags {
		args = append(args, "-disable_ctags")
	}

	return args
}

// Builder manages (parallel) creation of uniformly sized shards. The
// builder buffers up documents until it collects enough documents and
// then builds a shard and writes.
type Builder struct {
	opts     Options
	throttle chan int

	nextShardNum int
	todo         []*zoekt.Document
	size         int

	parser ctags.Parser

	building sync.WaitGroup

	errMu      sync.Mutex
	buildError error

	// temp name => final name for finished shards. We only rename
	// them once all shards succeed to avoid Frankstein corpuses.
	finishedShards map[string]string

	shardLogger io.WriteCloser

	// indexTime is set by tests for doing reproducible builds.
	indexTime time.Time

	// a sortable 20 chars long id.
	id string

	existingShards []string
}

type finishedShard struct {
	temp, final string
}

// SetDefaults sets reasonable default options.
func (o *Options) SetDefaults() {
	if o.CTags == "" {
		if ctags := os.Getenv("CTAGS_COMMAND"); ctags != "" {
			o.CTags = ctags
		}
	}

	if o.CTags == "" {
		ctags, err := exec.LookPath("universal-ctags")
		if err == nil {
			o.CTags = ctags
		}
	}

	if o.CTags == "" {
		ctags, err := exec.LookPath("ctags-exuberant")
		if err == nil {
			o.CTags = ctags
		}
	}

	if o.Parallelism == 0 {
		o.Parallelism = 4
	}
	if o.SizeMax == 0 {
		o.SizeMax = 2 << 20
	}
	if o.ShardMax == 0 {
		o.ShardMax = 100 << 20
	}
	if o.TrigramMax == 0 {
		o.TrigramMax = 20000
	}

	if o.RepositoryDescription.Name == "" && o.RepositoryDescription.URL != "" {
		parsed, _ := url.Parse(o.RepositoryDescription.URL)
		if parsed != nil {
			o.RepositoryDescription.Name = filepath.Join(parsed.Host, parsed.Path)
		}
	}
}

func hashString(s string) string {
	h := sha1.New()
	_, _ = io.WriteString(h, s)
	return fmt.Sprintf("%x", h.Sum(nil))
}

// ShardName returns the name the given index shard.
func (o *Options) shardName(n int) string {
	return o.shardNameVersion(zoekt.IndexFormatVersion, n)
}

func (o *Options) shardNameVersion(version, n int) string {
	abs := url.QueryEscape(o.RepositoryDescription.Name)
	if len(abs) > 200 {
		abs = abs[:200] + hashString(abs)[:8]
	}
	return filepath.Join(o.IndexDir,
		fmt.Sprintf("%s_v%d.%05d.zoekt", abs, version, n))
}

type IndexState string

const (
	IndexStateMissing       IndexState = "missing"
	IndexStateCorrupt       IndexState = "corrupt"
	IndexStateVersion       IndexState = "version-mismatch"
	IndexStateOption        IndexState = "option-mismatch"
	IndexStateMeta          IndexState = "meta-mismatch"
	IndexStateContent       IndexState = "content-mismatch"
	IndexStateBranchSet     IndexState = "branch-set-mismatch"
	IndexStateBranchVersion IndexState = "branch-version-mismatch"
	IndexStateEqual         IndexState = "equal"
)

var readVersions = []struct {
	IndexFormatVersion int
	FeatureVersion     int
}{{
	IndexFormatVersion: zoekt.IndexFormatVersion,
	FeatureVersion:     zoekt.FeatureVersion,
}, {
	IndexFormatVersion: zoekt.NextIndexFormatVersion,
	FeatureVersion:     zoekt.FeatureVersion,
}}

// IncrementalSkipIndexing returns true if the index present on disk matches
// the build options.
func (o *Options) IncrementalSkipIndexing() bool {
	state, _ := o.IndexState()
	return state == IndexStateEqual
}

// IndexState checks how the index present on disk compares to the build
// options and returns the IndexState and the name of the first shard.
func (o *Options) IndexState() (IndexState, string) {
	// Open the latest version we support that is on disk.
	fn := o.findShard()
	if fn == "" {
		return IndexStateMissing, fn
	}

	repos, index, err := zoekt.ReadMetadataPathAlive(fn)
	if os.IsNotExist(err) {
		return IndexStateMissing, fn
	} else if err != nil {
		return IndexStateCorrupt, fn
	}

	for _, v := range readVersions {
		if v.IndexFormatVersion == index.IndexFormatVersion && v.FeatureVersion != index.IndexFeatureVersion {
			return IndexStateVersion, fn
		}
	}

	var repo *zoekt.Repository
	for _, cand := range repos {
		if cand.Name == o.RepositoryDescription.Name {
			repo = cand
			break
		}
	}

	if repo == nil {
		return IndexStateCorrupt, fn
	}

	if repo.IndexOptions != o.HashOptions() {
		return IndexStateOption, fn
	}

	if o.IsDelta { // TODO: Get rid of this guard once the delta shard behavior is the default
		state := CompareBranches(repo.Branches, o.RepositoryDescription.Branches)
		if state != IndexStateEqual {
			return state, fn
		}
	} else if !reflect.DeepEqual(repo.Branches, o.RepositoryDescription.Branches) {
		return IndexStateContent, fn
	}

	// We can mutate repo since it lives in the scope of this function call.
	if updated, err := repo.MergeMutable(&o.RepositoryDescription); err != nil {
		// non-nil err means we are trying to update an immutable field =>
		// reindex content.
		log.Printf("warn: immutable field changed, requires re-index: %s", err)
		return IndexStateContent, fn
	} else if updated {
		return IndexStateMeta, fn
	}

	return IndexStateEqual, fn
}

// RepositoryMetadata returns the index metadata for the repository specified in the options, or
// nil if the metadata couldn't be found.
func (o *Options) RepositoryMetadata() (*zoekt.Repository, error) {
	shard := o.findShard()
	if shard == "" {
		return nil, nil
	}

	repositories, _, err := zoekt.ReadMetadataPathAlive(shard)
	if err != nil {
		return nil, fmt.Errorf("reading metadata for shard %q: %w", shard, err)
	}

	ID := o.RepositoryDescription.ID
	for _, r := range repositories {
		// compound shards contain multiple repositories, so we
		// have to pick only the one we're looking for
		if r.ID == ID {
			return r, nil
		}
	}

	// If we're here, then we're somehow in a state where we found a matching
	// shard that's missing the repository metadata we're looking for. This
	// should never happen.
	name := o.RepositoryDescription.Name
	return nil, fmt.Errorf("matching shard %q doesn't contain metadata for repo id %d (%q)", shard, ID, name)
}

func (o *Options) findShard() string {
	for _, v := range readVersions {
		fn := o.shardNameVersion(v.IndexFormatVersion, 0)
		if _, err := os.Stat(fn); err == nil {
			return fn
		}
	}

	// Brute force finding the shard in compound shards. We should only hit this
	// code path for repositories that are not already existing or are in
	// compound shards.
	//
	// TODO add an oracle which can speed this up in the case of repositories
	// already in compound shards.
	compoundShards, err := filepath.Glob(path.Join(o.IndexDir, "compound-*.zoekt"))
	if err != nil {
		return ""
	}
	for _, fn := range compoundShards {
		repos, _, err := zoekt.ReadMetadataPathAlive(fn)
		if err != nil {
			continue
		}
		for _, repo := range repos {
			if repo.ID == o.RepositoryDescription.ID {
				return fn
			}
		}
	}

	return ""
}

func (o *Options) FindAllShards() []string {
	for _, v := range readVersions {
		fn := o.shardNameVersion(v.IndexFormatVersion, 0)
		if _, err := os.Stat(fn); err == nil {
			shards := []string{fn}
			for i := 1; ; i++ {
				fn := o.shardNameVersion(v.IndexFormatVersion, i)
				if _, err := os.Stat(fn); err != nil {
					return shards
				}
				shards = append(shards, fn)
			}
		}
	}

	// lazily fallback to findShard which will look for a compound shard.
	if fn := o.findShard(); fn != "" {
		return []string{fn}
	}

	return nil
}

// IgnoreSizeMax determines whether the max size should be ignored.
func (o *Options) IgnoreSizeMax(name string) bool {
	for _, pattern := range o.LargeFiles {
		pattern = strings.TrimSpace(pattern)
		m, _ := doublestar.PathMatch(pattern, name)
		if m {
			return true
		}
	}

	return false
}

// NewBuilder creates a new Builder instance.
func NewBuilder(opts Options) (*Builder, error) {
	opts.SetDefaults()
	if opts.RepositoryDescription.Name == "" {
		return nil, fmt.Errorf("builder: must set Name")
	}

	b := &Builder{
		opts:           opts,
		throttle:       make(chan int, opts.Parallelism),
		existingShards: opts.FindAllShards(),
		finishedShards: map[string]string{},
	}

	if b.opts.DisableCTags {
		b.opts.CTags = ""
	}

	if b.opts.CTags == "" && b.opts.CTagsMustSucceed {
		return nil, fmt.Errorf("ctags binary not found, but CTagsMustSucceed set")
	}

	if strings.Contains(opts.CTags, "universal-ctags") {
		parser, err := ctags.NewParser(opts.CTags)
		if err != nil && opts.CTagsMustSucceed {
			return nil, fmt.Errorf("ctags.NewParser: %v", err)
		}

		b.parser = parser
	}

	b.shardLogger = &lumberjack.Logger{
		Filename:   filepath.Join(opts.IndexDir, "zoekt-builder-shard-log.tsv"),
		MaxSize:    100, // Megabyte
		MaxBackups: 5,
	}

	if opts.IsDelta {
		// Delta shards build on top of previously existing shards.
		// As a consequence, the shardNum for delta shards starts from
		// the number following the most recently generated shard - not 0.
		//
		// Using this numbering scheme allows all the shards to be
		// discovered as a set.
		shards := b.opts.FindAllShards()
		b.nextShardNum = len(shards) // shards are zero indexed, so len() provides the next number after the last one
	}

	if _, err := b.newShardBuilder(); err != nil {
		return nil, err
	}

	now := time.Now()
	b.indexTime = now
	b.id = xid.NewWithTime(now).String()

	return b, nil
}

// AddFile is a convenience wrapper for the Add method
func (b *Builder) AddFile(name string, content []byte) error {
	return b.Add(zoekt.Document{Name: name, Content: content})
}

func (b *Builder) Add(doc zoekt.Document) error {
	allowLargeFile := b.opts.IgnoreSizeMax(doc.Name)

	// Adjust trigramMax for allowed large files so we don't exclude them.
	trigramMax := b.opts.TrigramMax
	if allowLargeFile {
		trigramMax = math.MaxInt64
	}

	if len(doc.Content) > b.opts.SizeMax && !allowLargeFile {
		// We could pass the document on to the shardbuilder, but if
		// we pass through a part of the source tree with binary/large
		// files, the corresponding shard would be mostly empty, so
		// insert a reason here too.
		doc.SkipReason = fmt.Sprintf("document size %d larger than limit %d", len(doc.Content), b.opts.SizeMax)
	} else if err := zoekt.CheckText(doc.Content, trigramMax); err != nil {
		doc.SkipReason = err.Error()
		doc.Language = "binary"
	}

	b.todo = append(b.todo, &doc)

	if doc.SkipReason == "" {
		b.size += len(doc.Name) + len(doc.Content)
	} else {
		b.size += len(doc.Name) + len(doc.SkipReason)
	}

	if b.size > b.opts.ShardMax {
		return b.flush()
	}

	return nil
}

// Finish creates a last shard from the buffered documents, and clears
// stale shards from previous runs. This should always be called, also
// in failure cases, to ensure cleanup.
func (b *Builder) Finish() error {
	b.flush()
	b.building.Wait()

	if b.buildError != nil {
		for tmp := range b.finishedShards {
			log.Printf("Builder.Finish %s", tmp)
			os.Remove(tmp)
		}
		b.finishedShards = map[string]string{}
		return b.buildError
	}

	// map of temporary -> final names for all updated shards + shard metadata files
	artifactPaths := make(map[string]string)
	for tmp, final := range b.finishedShards {
		artifactPaths[tmp] = final
	}

	if b.opts.IsDelta {
		// Delta shard builds need to update FileTombstone and branch commit information for all
		// existing shards
		for _, shard := range b.existingShards {
			repositories, _, err := zoekt.ReadMetadataPathAlive(shard)
			if err != nil {
				return fmt.Errorf("reading metadata from shard %q: %w", shard, err)
			}

			if len(repositories) > 1 {
				return fmt.Errorf("delta shard builds don't support repositories contained in compound shards (shard %q)", shard)
			}

			if len(repositories) == 0 {
				return fmt.Errorf("failed to update repository metadata for shard %q - shard contains no repositories", shard)
			}

			repository := repositories[0]
			if repository.ID != b.opts.RepositoryDescription.ID {
				return fmt.Errorf("shard %q doesn't contain repository ID %d (%q)", shard, b.opts.RepositoryDescription.ID, b.opts.RepositoryDescription.Name)
			}

			if len(b.opts.ChangedOrRemovedFiles) > 0 && repository.FileTombstones == nil {
				repository.FileTombstones = make(map[string]struct{}, len(b.opts.ChangedOrRemovedFiles))
			}

			for _, f := range b.opts.ChangedOrRemovedFiles {
				repository.FileTombstones[f] = struct{}{}
			}

			if CompareBranches(repository.Branches, b.opts.RepositoryDescription.Branches) == IndexStateBranchSet {
				// NOTE: Should we be handling IndexStateBranchVersion and IndexStateCorrupt here too?
				return deltaBranchSetError{
					shardName: shard,
					old:       repository.Branches,
					new:       b.opts.RepositoryDescription.Branches,
				}
			}

			repository.Branches = b.opts.RepositoryDescription.Branches

			tempPath, finalPath, err := zoekt.JsonMarshalRepoMetaTemp(shard, repository)
			if err != nil {
				return fmt.Errorf("writing repository metadta for shard %q: %w", shard, err)
			}

			artifactPaths[tempPath] = finalPath
		}
	}

	// We mark finished shards as empty when we successfully finish. Return now
	// to allow call sites to call Finish idempotently.
	if len(artifactPaths) == 0 {
		return b.buildError
	}

	defer b.shardLogger.Close()

	// Collect a map of the old shards on disk. For each new shard we replace we
	// delete it from toDelete. Anything remaining in toDelete will be removed
	// after we have renamed everything into place.

	var toDelete map[string]struct{}
	if !b.opts.IsDelta {
		// Non-delta shard builds delete all existing shards before they write out
		// new ones.
		// By contrast, delta shard builds work by stacking changes on top of existing shards.
		// So, we skip populating the toDelete map if we're building delta shards.

		toDelete = make(map[string]struct{})
		for _, name := range b.existingShards {
			paths, err := zoekt.IndexFilePaths(name)
			if err != nil {
				b.buildError = fmt.Errorf("failed to find old paths for %s: %w", name, err)
			}
			for _, p := range paths {
				toDelete[p] = struct{}{}
			}
		}
	}

	for tmp, final := range artifactPaths {
		if err := os.Rename(tmp, final); err != nil {
			b.buildError = err
			continue
		}

		delete(toDelete, final)

		b.shardLog("upsert", final, b.opts.RepositoryDescription.Name)
	}

	b.finishedShards = map[string]string{}

	for p := range toDelete {
		// Don't delete compound shards, set tombstones instead.
		if zoekt.ShardMergingEnabled() && strings.HasPrefix(filepath.Base(p), "compound-") {
			if !strings.HasSuffix(p, ".zoekt") {
				continue
			}
			b.shardLog("tomb", p, b.opts.RepositoryDescription.Name)
			err := zoekt.SetTombstone(p, b.opts.RepositoryDescription.ID)
			b.buildError = err
			continue
		}
		log.Printf("removing old shard file: %s", p)
		b.shardLog("remove", p, b.opts.RepositoryDescription.Name)
		if err := os.Remove(p); err != nil {
			b.buildError = err
		}
	}

	return b.buildError
}

<<<<<<< HEAD
// CompareBranches returns an IndexState comparing the two zoekt.RepositoryBranch
// slices.
//
// The result will be IndexStateEqual if both slices specify the same set
// of branch names and versions, IndexStateBranchSet if either slice specifies a different
// set of branch names than the other, IndexStateBranchVersion if both slices specify the same set of
// branch names but have different accompanying versions, or IndexStateCorrupt if one of the slices contains
// an "invalid" branch set (such as duplicate branch names).
func CompareBranches(a, b []zoekt.RepositoryBranch) IndexState {
	set := make(map[string]string, len(a))
	for _, branch := range a {
		if _, ok := set[branch.Name]; ok { // Duplicate branch
			return IndexStateCorrupt
		}
		set[branch.Name] = branch.Version
	}

	if len(set) != len(b) {
=======
func compareBranches(a, b []zoekt.RepositoryBranch) IndexState {
	if len(a) != len(b) {
>>>>>>> 094eea35
		return IndexStateBranchSet
	}

	for i := range a {
		x, y := a[i], b[i]
		if x.Name != y.Name {
			return IndexStateBranchSet
		}
		if x.Version != y.Version {
			return IndexStateBranchVersion
		}
	}

	return IndexStateEqual
}

func (b *Builder) flush() error {
	todo := b.todo
	b.todo = nil
	b.size = 0
	b.errMu.Lock()
	defer b.errMu.Unlock()
	if b.buildError != nil {
		return b.buildError
	}

	hasShard := b.nextShardNum > 0
	if len(todo) == 0 && hasShard {
		return nil
	}

	shard := b.nextShardNum
	b.nextShardNum++

	if b.opts.Parallelism > 1 {
		b.building.Add(1)
		go func() {
			b.throttle <- 1
			done, err := b.buildShard(todo, shard)
			<-b.throttle

			b.errMu.Lock()
			defer b.errMu.Unlock()
			if err != nil && b.buildError == nil {
				b.buildError = err
			}
			if err == nil {
				b.finishedShards[done.temp] = done.final
			}
			b.building.Done()
		}()
	} else {
		// No goroutines when we're not parallel. This
		// simplifies memory profiling.
		done, err := b.buildShard(todo, shard)
		b.buildError = err
		if err == nil {
			b.finishedShards[done.temp] = done.final
		}
		if b.opts.MemProfile != "" {
			// drop memory, and profile.
			todo = nil
			b.writeMemProfile(b.opts.MemProfile)
		}

		return b.buildError
	}

	return nil
}

func (b *Builder) shardLog(action, shard string, repoName string) {
	shard = filepath.Base(shard)
	var shardSize int64
	if fi, err := os.Stat(filepath.Join(b.opts.IndexDir, shard)); err == nil {
		shardSize = fi.Size()
	}
	_, _ = fmt.Fprintf(b.shardLogger, "%s\t%s\t%s\t%d\t%s\n", time.Now().UTC().Format(time.RFC3339), action, shard, shardSize, repoName)
}

var profileNumber int

func (b *Builder) writeMemProfile(name string) {
	nm := fmt.Sprintf("%s.%d", name, profileNumber)
	profileNumber++
	f, err := os.Create(nm)
	if err != nil {
		log.Fatal("could not create memory profile: ", err)
	}
	runtime.GC() // get up-to-date statistics
	if err := pprof.WriteHeapProfile(f); err != nil {
		log.Fatal("could not write memory profile: ", err)
	}
	f.Close()
	log.Printf("wrote mem profile %q", nm)
}

// map [0,inf) to [0,1) monotonically
func squashRange(j int) float64 {
	x := float64(j)
	return x / (1 + x)
}

var testRe = regexp.MustCompile("test")

type rankedDoc struct {
	*zoekt.Document
	rank []float64
}

func rank(d *zoekt.Document, origIdx int) []float64 {
	generated := 0.0
	if strings.HasSuffix(d.Name, "min.js") || strings.HasSuffix(d.Name, "js.map") {
		generated = 1.0
	}

	vendor := 0.0
	if strings.Contains(d.Name, "vendor/") || strings.Contains(d.Name, "node_modules/") {
		vendor = 1.0
	}

	test := 0.0
	if testRe.MatchString(d.Name) {
		test = 1.0
	}

	// Smaller is earlier (=better).
	return []float64{
		// Prefer docs that are not generated
		generated,

		// Prefer docs that are not vendored
		vendor,

		// Prefer docs that are not tests
		test,

		// With many symbols
		1.0 - squashRange(len(d.Symbols)),

		// With short content
		squashRange(len(d.Content)),

		// With short names
		squashRange(len(d.Name)),

		// That is present is as many branches as possible
		1.0 - squashRange(len(d.Branches)),

		// Preserve original ordering.
		squashRange(origIdx),
	}
}

func sortDocuments(todo []*zoekt.Document) {
	rs := make([]rankedDoc, 0, len(todo))
	for i, t := range todo {
		rd := rankedDoc{t, rank(t, i)}
		rs = append(rs, rd)
	}
	sort.Slice(rs, func(i, j int) bool {
		r1 := rs[i].rank
		r2 := rs[j].rank
		for i := range r1 {
			if r1[i] < r2[i] {
				return true
			}
			if r1[i] > r2[i] {
				return false
			}
		}

		return false
	})
	for i := range todo {
		todo[i] = rs[i].Document
	}
}

func (b *Builder) buildShard(todo []*zoekt.Document, nextShardNum int) (*finishedShard, error) {
	if b.opts.CTags != "" {
		err := ctagsAddSymbols(todo, b.parser, b.opts.CTags)
		if b.opts.CTagsMustSucceed && err != nil {
			return nil, err
		}
		if err != nil {
			log.Printf("ignoring %s error: %v", b.opts.CTags, err)
		}
	}

	name := b.opts.shardName(nextShardNum)

	shardBuilder, err := b.newShardBuilder()
	if err != nil {
		return nil, err
	}
	sortDocuments(todo)
	for _, t := range todo {
		if err := shardBuilder.Add(*t); err != nil {
			return nil, err
		}
	}

	return b.writeShard(name, shardBuilder)
}

func (b *Builder) newShardBuilder() (*zoekt.IndexBuilder, error) {
	desc := b.opts.RepositoryDescription
	desc.HasSymbols = b.opts.CTags != ""
	desc.SubRepoMap = b.opts.SubRepositories
	desc.IndexOptions = b.opts.HashOptions()

	shardBuilder, err := zoekt.NewIndexBuilder(&desc)
	if err != nil {
		return nil, err
	}
	shardBuilder.IndexTime = b.indexTime
	shardBuilder.ID = b.id
	return shardBuilder, nil
}

func (b *Builder) writeShard(fn string, ib *zoekt.IndexBuilder) (*finishedShard, error) {
	dir := filepath.Dir(fn)
	if err := os.MkdirAll(dir, 0o700); err != nil {
		return nil, err
	}

	f, err := ioutil.TempFile(dir, filepath.Base(fn)+".*.tmp")
	if err != nil {
		return nil, err
	}
	if runtime.GOOS != "windows" {
		if err := f.Chmod(0o666 &^ umask); err != nil {
			return nil, err
		}
	}

	defer f.Close()
	if err := ib.Write(f); err != nil {
		return nil, err
	}
	fi, err := f.Stat()
	if err != nil {
		return nil, err
	}
	if err := f.Close(); err != nil {
		return nil, err
	}

	log.Printf("finished %s: %d index bytes (overhead %3.1f)", fn, fi.Size(),
		float64(fi.Size())/float64(ib.ContentSize()+1))

	return &finishedShard{f.Name(), fn}, nil
}

type deltaBranchSetError struct {
	shardName string
	old, new  []zoekt.RepositoryBranch
}

func (e deltaBranchSetError) Error() string {
	return fmt.Sprintf("repository metadata in shard %q contains a different set of branch names than what was requested, which is unsupported in a delta shard build. old: %+v, new: %+v", e.shardName, e.old, e.new)
}

// umask holds the Umask of the current process
var umask os.FileMode<|MERGE_RESOLUTION|>--- conflicted
+++ resolved
@@ -719,7 +719,6 @@
 	return b.buildError
 }
 
-<<<<<<< HEAD
 // CompareBranches returns an IndexState comparing the two zoekt.RepositoryBranch
 // slices.
 //
@@ -729,19 +728,7 @@
 // branch names but have different accompanying versions, or IndexStateCorrupt if one of the slices contains
 // an "invalid" branch set (such as duplicate branch names).
 func CompareBranches(a, b []zoekt.RepositoryBranch) IndexState {
-	set := make(map[string]string, len(a))
-	for _, branch := range a {
-		if _, ok := set[branch.Name]; ok { // Duplicate branch
-			return IndexStateCorrupt
-		}
-		set[branch.Name] = branch.Version
-	}
-
-	if len(set) != len(b) {
-=======
-func compareBranches(a, b []zoekt.RepositoryBranch) IndexState {
 	if len(a) != len(b) {
->>>>>>> 094eea35
 		return IndexStateBranchSet
 	}
 
