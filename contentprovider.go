// Copyright 2016 Google Inc. All rights reserved.
//
// Licensed under the Apache License, Version 2.0 (the "License");
// you may not use this file except in compliance with the License.
// You may obtain a copy of the License at
//
//    http://www.apache.org/licenses/LICENSE-2.0
//
// Unless required by applicable law or agreed to in writing, software
// distributed under the License is distributed on an "AS IS" BASIS,
// WITHOUT WARRANTIES OR CONDITIONS OF ANY KIND, either express or implied.
// See the License for the specific language governing permissions and
// limitations under the License.

package zoekt

import (
	"bytes"
	"fmt"
	"log"
	"os"
	"path"
	"sort"
	"strings"
	"unicode"
	"unicode/utf8"

<<<<<<< HEAD
	"github.com/sourcegraph/zoekt/ctags"
=======
	"golang.org/x/exp/slices"
>>>>>>> b5a5fdc8
)

var _ = log.Println

// contentProvider is an abstraction to treat matches for names and
// content with the same code.
type contentProvider struct {
	id    *indexData
	stats *Stats

	// mutable
	err      error
	idx      uint32
	_data    []byte
	_nl      []uint32
	_nlBuf   []uint32
	_sects   []DocumentSection
	_sectBuf []DocumentSection
	fileSize uint32
}

// setDocument skips to the given document.
func (p *contentProvider) setDocument(docID uint32) {
	fileStart := p.id.boundaries[docID]

	p.idx = docID
	p.fileSize = p.id.boundaries[docID+1] - fileStart

	p._nl = nil
	p._sects = nil
	p._data = nil
}

func (p *contentProvider) docSections() []DocumentSection {
	if p._sects == nil {
		var sz uint32
		p._sects, sz, p.err = p.id.readDocSections(p.idx, p._sectBuf)
		p.stats.ContentBytesLoaded += int64(sz)
		p._sectBuf = p._sects
	}
	return p._sects
}

func (p *contentProvider) newlines() newlines {
	if p._nl == nil {
		var sz uint32
		p._nl, sz, p.err = p.id.readNewlines(p.idx, p._nlBuf)
		p._nlBuf = p._nl
		p.stats.ContentBytesLoaded += int64(sz)
	}
	return newlines{locs: p._nl, fileSize: p.fileSize}
}

func (p *contentProvider) data(fileName bool) []byte {
	if fileName {
		return p.id.fileNameContent[p.id.fileNameIndex[p.idx]:p.id.fileNameIndex[p.idx+1]]
	}

	if p._data == nil {
		p._data, p.err = p.id.readContents(p.idx)
		p.stats.FilesLoaded++
		p.stats.ContentBytesLoaded += int64(len(p._data))
	}
	return p._data
}

// Find offset in bytes (relative to corpus start) for an offset in
// runes (relative to document start). If filename is set, the corpus
// is the set of filenames, with the document being the name itself.
func (p *contentProvider) findOffset(filename bool, r uint32) uint32 {
	if p.id.metaData.PlainASCII {
		return r
	}

	sample := p.id.runeOffsets
	runeEnds := p.id.fileEndRunes
	fileStartByte := p.id.boundaries[p.idx]
	if filename {
		sample = p.id.fileNameRuneOffsets
		runeEnds = p.id.fileNameEndRunes
		fileStartByte = p.id.fileNameIndex[p.idx]
	}

	absR := r
	if p.idx > 0 {
		absR += runeEnds[p.idx-1]
	}

	byteOff, left := sample.lookup(absR)

	var data []byte

	if filename {
		data = p.id.fileNameContent[byteOff:]
	} else {
		data, p.err = p.id.readContentSlice(byteOff, 3*runeOffsetFrequency)
		if p.err != nil {
			return 0
		}
	}
	for left > 0 {
		_, sz := utf8.DecodeRune(data)
		byteOff += uint32(sz)
		data = data[sz:]
		left--
	}

	byteOff -= fileStartByte
	return byteOff
}

func (p *contentProvider) fillMatches(ms []*candidateMatch, numContextLines int, language string, debug bool) []LineMatch {
	var result []LineMatch
	if ms[0].fileName {
		// There is only "line" in a filename.
		res := LineMatch{
			Line:     p.id.fileName(p.idx),
			FileName: true,
		}

		for _, m := range ms {
			res.LineFragments = append(res.LineFragments, LineFragmentMatch{
				LineOffset:  int(m.byteOffset),
				MatchLength: int(m.byteMatchSz),
				Offset:      m.byteOffset,
			})

			result = []LineMatch{res}
		}
	} else {
		ms = breakMatchesOnNewlines(ms, p.data(false))
		result = p.fillContentMatches(ms, numContextLines)
	}

	sects := p.docSections()
	for i, m := range result {
		result[i].Score, result[i].DebugScore = p.matchScore(sects, &m, language, debug)
	}

	return result
}

func (p *contentProvider) fillChunkMatches(ms []*candidateMatch, numContextLines int, language string, debug bool) []ChunkMatch {
	var result []ChunkMatch
	if ms[0].fileName {
		// If the first match is a filename match, there will only be
		// one match and the matched content will be the filename.

		fileName := p.id.fileName(p.idx)
		ranges := make([]Range, 0, len(ms))
		for _, m := range ms {
			ranges = append(ranges, Range{
				Start: Location{
					ByteOffset: m.byteOffset,
					LineNumber: 1,
					Column:     uint32(utf8.RuneCount(fileName[:m.byteOffset]) + 1),
				},
				End: Location{
					ByteOffset: m.byteOffset + m.byteMatchSz,
					LineNumber: 1,
					Column:     uint32(utf8.RuneCount(fileName[:m.byteOffset+m.byteMatchSz]) + 1),
				},
			})
		}

		result = []ChunkMatch{{
			Content:      fileName,
			ContentStart: Location{ByteOffset: 0, LineNumber: 1, Column: 1},
			Ranges:       ranges,
			FileName:     true,
		}}
	} else {
		result = p.fillContentChunkMatches(ms, numContextLines)
	}

	sects := p.docSections()
	for i, m := range result {
		result[i].Score, result[i].DebugScore = p.chunkMatchScore(sects, &m, language, debug)
	}

	return result
}

func (p *contentProvider) fillContentMatches(ms []*candidateMatch, numContextLines int) []LineMatch {
	var result []LineMatch
	for len(ms) > 0 {
		m := ms[0]
		num, lineStart, lineEnd := p.newlines().atOffset(m.byteOffset)

		var lineCands []*candidateMatch

		endMatch := m.byteOffset + m.byteMatchSz

		for len(ms) > 0 {
			m := ms[0]
			if int(m.byteOffset) <= lineEnd {
				endMatch = m.byteOffset + m.byteMatchSz
				lineCands = append(lineCands, m)
				ms = ms[1:]
			} else {
				break
			}
		}

		if len(lineCands) == 0 {
			log.Panicf(
				"%s %v infinite loop: num %d start,end %d,%d, offset %d",
				p.id.fileName(p.idx), p.id.metaData,
				num, lineStart, lineEnd,
				m.byteOffset)
		}

		data := p.data(false)

		// Due to merging matches, we may have a match that
		// crosses a line boundary. Prevent confusion by
		// taking lines until we pass the last match
		for lineEnd < len(data) && endMatch > uint32(lineEnd) {
			next := bytes.IndexByte(data[lineEnd+1:], '\n')
			if next == -1 {
				lineEnd = len(data)
			} else {
				// TODO(hanwen): test that checks "+1" part here.
				lineEnd += next + 1
			}
		}

		finalMatch := LineMatch{
			LineStart:  lineStart,
			LineEnd:    lineEnd,
			LineNumber: num,
		}
		finalMatch.Line = data[lineStart:lineEnd]

		if numContextLines > 0 {
			finalMatch.Before = p.newlines().getLines(data, num-numContextLines, num)
			finalMatch.After = p.newlines().getLines(data, num+1, num+1+numContextLines)
		}

		for _, m := range lineCands {
			fragment := LineFragmentMatch{
				Offset:      m.byteOffset,
				LineOffset:  int(m.byteOffset) - lineStart,
				MatchLength: int(m.byteMatchSz),
			}
			if m.symbol {
				start := p.id.fileEndSymbol[p.idx]
				fragment.SymbolInfo = p.id.symbols.data(start + m.symbolIdx)
				if fragment.SymbolInfo != nil {
					sec := p.docSections()[m.symbolIdx]
					fragment.SymbolInfo.Sym = string(data[sec.Start:sec.End])
				}
			}

			finalMatch.LineFragments = append(finalMatch.LineFragments, fragment)
		}
		result = append(result, finalMatch)
	}
	return result
}

func (p *contentProvider) fillContentChunkMatches(ms []*candidateMatch, numContextLines int) []ChunkMatch {
	newlines := p.newlines()
	chunks := chunkCandidates(ms, newlines, numContextLines)
	data := p.data(false)
	chunkMatches := make([]ChunkMatch, 0, len(chunks))
	for _, chunk := range chunks {
		ranges := make([]Range, 0, len(chunk.candidates))
		var symbolInfo []*Symbol
		for i, cm := range chunk.candidates {
			startOffset := cm.byteOffset
			endOffset := cm.byteOffset + cm.byteMatchSz
			startLine, startLineOffset, _ := newlines.atOffset(startOffset)
			endLine, endLineOffset, _ := newlines.atOffset(endOffset)

			ranges = append(ranges, Range{
				Start: Location{
					ByteOffset: startOffset,
					LineNumber: uint32(startLine),
					Column:     uint32(utf8.RuneCount(data[startLineOffset:startOffset]) + 1),
				},
				End: Location{
					ByteOffset: endOffset,
					LineNumber: uint32(endLine),
					Column:     uint32(utf8.RuneCount(data[endLineOffset:endOffset]) + 1),
				},
			})

			if cm.symbol {
				if symbolInfo == nil {
					symbolInfo = make([]*Symbol, len(chunk.candidates))
				}
				start := p.id.fileEndSymbol[p.idx]
				si := p.id.symbols.data(start + cm.symbolIdx)
				if si != nil {
					sec := p.docSections()[cm.symbolIdx]
					si.Sym = string(data[sec.Start:sec.End])
				}
				symbolInfo[i] = si
			}
		}

		firstLineNumber := int(chunk.firstLine) - numContextLines
		if firstLineNumber < 1 {
			firstLineNumber = 1
		}
		firstLineStart, _ := newlines.lineBounds(firstLineNumber)

		chunkMatches = append(chunkMatches, ChunkMatch{
			Content: newlines.getLines(data, firstLineNumber, int(chunk.lastLine)+numContextLines+1),
			ContentStart: Location{
				ByteOffset: firstLineStart,
				LineNumber: uint32(firstLineNumber),
				Column:     1,
			},
			FileName:   false,
			Ranges:     ranges,
			SymbolInfo: symbolInfo,
		})
	}
	return chunkMatches
}

type candidateChunk struct {
	firstLine  uint32 // 1-based, inclusive
	lastLine   uint32 // 1-based, inclusive
	minOffset  uint32 // 0-based, inclusive
	maxOffset  uint32 // 0-based, exclusive
	candidates []*candidateMatch
}

// chunkCandidates groups a set of sorted, non-overlapping candidate matches by line number. Adjacent
// chunks will be merged if adding `numContextLines` to the beginning and end of the chunk would cause
// it to overlap with an adjacent chunk.
func chunkCandidates(ms []*candidateMatch, newlines newlines, numContextLines int) []candidateChunk {
	var chunks []candidateChunk
	for _, m := range ms {
		startOffset := m.byteOffset
		endOffset := m.byteOffset + m.byteMatchSz
		firstLine, _, _ := newlines.atOffset(startOffset)
		lastLine, _, _ := newlines.atOffset(endOffset)

		if len(chunks) > 0 && int(chunks[len(chunks)-1].lastLine)+numContextLines >= firstLine-numContextLines {
			// If a new chunk created with the current candidateMatch would
			// overlap with the previous chunk, instead add the candidateMatch
			// to the last chunk and extend end of the last chunk.
			last := &chunks[len(chunks)-1]
			last.candidates = append(last.candidates, m)
			if last.maxOffset < endOffset {
				last.lastLine = uint32(lastLine)
				last.maxOffset = uint32(endOffset)
			}
		} else {
			chunks = append(chunks, candidateChunk{
				firstLine:  uint32(firstLine),
				lastLine:   uint32(lastLine),
				minOffset:  startOffset,
				maxOffset:  endOffset,
				candidates: []*candidateMatch{m},
			})
		}
	}
	return chunks
}

type newlines struct {
	// locs is the sorted set of byte offsets of the newlines in the file
	locs []uint32

	// fileSize is just the number of bytes in the file. It is stored
	// on this struct so we can safely know the length of the last line
	// in the file since not all files end in a newline.
	fileSize uint32
}

// atOffset returns the line containing the offset. If the offset lands on
// the newline ending line M, we return M.  The line is characterized
// by its linenumber (base-1, byte index of line start, byte index of
// line end). The line end is the index of a newline, or the filesize
// (if matching the last line of the file.)
func (nls newlines) atOffset(offset uint32) (lineNumber, lineStart, lineEnd int) {
	idx := sort.Search(len(nls.locs), func(n int) bool {
		return nls.locs[n] >= offset
	})

	start, end := nls.lineBounds(idx + 1)
	return idx + 1, int(start), int(end)
}

// lineBounds returns the byte offsets of the start and end of the 1-based
// lineNumber. The end offset is exclusive and will not contain the line-ending
// newline. If the line number is out of range of the lines in the file, start
// and end will be clamped to [0,fileSize].
func (nls newlines) lineBounds(lineNumber int) (start, end uint32) {
	// nls.locs[0] + 1 is the start of the 2nd line of data.
	startIdx := lineNumber - 2
	endIdx := lineNumber - 1

	if startIdx < 0 {
		start = 0
	} else if startIdx >= len(nls.locs) {
		start = nls.fileSize
	} else {
		start = nls.locs[startIdx] + 1
	}

	if endIdx < 0 {
		end = 0
	} else if endIdx >= len(nls.locs) {
		end = nls.fileSize
	} else {
		end = nls.locs[endIdx]
	}

	return start, end
}

// getLines returns a slice of data containing the lines [low, high).
// low is 1-based and inclusive. high is 1-based and exclusive.
func (nls newlines) getLines(data []byte, low, high int) []byte {
	if low >= high {
		return nil
	}

	lowStart, _ := nls.lineBounds(low)
	_, highEnd := nls.lineBounds(high - 1)

	return data[lowStart:highEnd]
}

const (
	// Query-dependent scoring signals. All of these together are bounded at ~9000
	// (scoreWordMatch + scoreSymbol + scoreKindMatch * 10 + scoreFactorAtomMatch).
	scorePartialWordMatch = 50.0
	scoreWordMatch        = 500.0
	scoreBase             = 7000.0
	scorePartialBase      = 4000.0
	scoreSymbol           = 7000.0
	scorePartialSymbol    = 4000.0
	scoreKindMatch        = 100.0
	scoreFactorAtomMatch  = 400.0

	// File-only scoring signals. For now these are also bounded ~9000 to give them
	// equal weight with the query-dependent signals.
	scoreFileRankFactor  = 9000.0
	scoreFileOrderFactor = 10.0
	scoreRepoRankFactor  = 20.0

	// Used for ordering line and chunk matches within a file.
	scoreLineOrderFactor = 1.0
)

// findSection checks whether a section defined by offset and size lies within
// one of the sections in secs.
func findSection(secs []DocumentSection, off, sz uint32) (int, bool) {
	j := sort.Search(len(secs), func(i int) bool {
		return secs[i].End >= off+sz
	})

	if j == len(secs) {
		return 0, false
	}

	if secs[j].Start <= off && off+sz <= secs[j].End {
		return j, true
	}
	return 0, false
}

func (p *contentProvider) chunkMatchScore(secs []DocumentSection, m *ChunkMatch, language string, debug bool) (float64, string) {
	type debugScore struct {
		score float64
		what  string
	}

	score := &debugScore{}
	maxScore := &debugScore{}

	addScore := func(what string, s float64) {
		if s != 0 && debug {
			score.what += fmt.Sprintf("%s:%.2f, ", what, s)
		}
		score.score += s
	}

	data := p.data(m.FileName)
	filename := p.data(true)

	for i, r := range m.Ranges {
		// calculate the start and end offset relative to the start of the content
		relStartOffset := int(r.Start.ByteOffset - m.ContentStart.ByteOffset)
		relEndOffset := int(r.End.ByteOffset - m.ContentStart.ByteOffset)

		startBoundary := relStartOffset < len(m.Content) && (relStartOffset == 0 || byteClass(m.Content[relStartOffset-1]) != byteClass(m.Content[relStartOffset]))
		endBoundary := relEndOffset > 0 && (relEndOffset == len(m.Content) || byteClass(m.Content[relEndOffset-1]) != byteClass(m.Content[relEndOffset]))

		score.score = 0
		score.what = ""

		if startBoundary && endBoundary {
			addScore("WordMatch", scoreWordMatch)
		} else if startBoundary || endBoundary {
			addScore("PartialWordMatch", scorePartialWordMatch)
		}

		if m.FileName {
			sep := bytes.LastIndexByte(m.Content, '/')
			startMatch := relStartOffset == sep+1
			endMatch := relEndOffset == len(m.Content)
			if startMatch && endMatch {
				addScore("Base", scoreBase)
			} else if startMatch || endMatch {
				addScore("EdgeBase", (scoreBase+scorePartialBase)/2)
			} else if sep < relStartOffset {
				addScore("InnerBase", scorePartialBase)
			}
		} else if secIdx, ok := findSection(secs, uint32(r.Start.ByteOffset), uint32(r.End.ByteOffset-r.Start.ByteOffset)); ok {
			sec := secs[secIdx]
			startMatch := sec.Start == uint32(r.Start.ByteOffset)
			endMatch := sec.End == uint32(r.End.ByteOffset)
			if startMatch && endMatch {
				addScore("Symbol", scoreSymbol)
			} else if startMatch || endMatch {
				addScore("EdgeSymbol", (scoreSymbol+scorePartialSymbol)/2)
			} else {
				addScore("InnerSymbol", scorePartialSymbol)
			}

			var si *Symbol
			if m.SymbolInfo != nil {
				si = m.SymbolInfo[i]
			}
			if si == nil {
				// for non-symbol queries, we need to hydrate in SymbolInfo.
				start := p.id.fileEndSymbol[p.idx]
				si = p.id.symbols.data(start + uint32(secIdx))
			}
			if si != nil {
<<<<<<< HEAD
				symbolKind := ctags.ParseSymbolKind(si.Kind)
				addScore(fmt.Sprintf("kind:%s:%s", language, si.Kind), scoreKind(language, symbolKind))
=======
				sym := sectionSlice(data, sec)
				addScore(fmt.Sprintf("kind:%s:%s", language, si.Kind), scoreSymbolKind(language, filename, sym, si.Kind))
>>>>>>> b5a5fdc8
			}
		}

		if score.score > maxScore.score {
			maxScore.score = score.score
			maxScore.what = score.what
		}
	}

	if debug {
		maxScore.what = fmt.Sprintf("score:%.2f <- %s", maxScore.score, strings.TrimSuffix(maxScore.what, ", "))
	}

	return maxScore.score, maxScore.what
}

func (p *contentProvider) matchScore(secs []DocumentSection, m *LineMatch, language string, debug bool) (float64, string) {
	type debugScore struct {
		score float64
		what  string
	}

	score := &debugScore{}
	maxScore := &debugScore{}

	addScore := func(what string, s float64) {
		if s != 0 && debug {
			score.what += fmt.Sprintf("%s:%.2f, ", what, s)
		}
		score.score += s
	}

	data := p.data(m.FileName)
	filename := p.data(true)

	for _, f := range m.LineFragments {
		startBoundary := f.LineOffset < len(m.Line) && (f.LineOffset == 0 || byteClass(m.Line[f.LineOffset-1]) != byteClass(m.Line[f.LineOffset]))

		end := int(f.LineOffset) + f.MatchLength
		endBoundary := end > 0 && (end == len(m.Line) || byteClass(m.Line[end-1]) != byteClass(m.Line[end]))

		score.score = 0
		score.what = ""

		if startBoundary && endBoundary {
			addScore("WordMatch", scoreWordMatch)
		} else if startBoundary || endBoundary {
			addScore("PartialWordMatch", scorePartialWordMatch)
		}

		if m.FileName {
			sep := bytes.LastIndexByte(m.Line, '/')
			startMatch := sep+1 == f.LineOffset
			endMatch := len(m.Line) == f.LineOffset+f.MatchLength
			if startMatch && endMatch {
				addScore("Base", scoreBase)
			} else if startMatch || endMatch {
				addScore("EdgeBase", (scoreBase+scorePartialBase)/2)
			} else if sep < f.LineOffset {
				addScore("InnerBase", scorePartialBase)
			}
		} else if secIdx, ok := findSection(secs, f.Offset, uint32(f.MatchLength)); ok {
			sec := secs[secIdx]
			startMatch := sec.Start == f.Offset
			endMatch := sec.End == f.Offset+uint32(f.MatchLength)
			if startMatch && endMatch {
				addScore("Symbol", scoreSymbol)
			} else if startMatch || endMatch {
				addScore("EdgeSymbol", (scoreSymbol+scorePartialSymbol)/2)
			} else {
				addScore("InnerSymbol", scorePartialSymbol)
			}

			si := f.SymbolInfo
			if si == nil {
				// for non-symbol queries, we need to hydrate in SymbolInfo.
				start := p.id.fileEndSymbol[p.idx]
				si = p.id.symbols.data(start + uint32(secIdx))
			}
			if si != nil {
				// the LineFragment may not be on a symbol, then si will be nil.
<<<<<<< HEAD
				symbolKind := ctags.ParseSymbolKind(si.Kind)
				addScore(fmt.Sprintf("kind:%s:%s", language, si.Kind), scoreKind(language, symbolKind))
=======
				sym := sectionSlice(data, sec)
				addScore(fmt.Sprintf("kind:%s:%s", language, si.Kind), scoreSymbolKind(language, filename, sym, si.Kind))
>>>>>>> b5a5fdc8
			}
		}

		if score.score > maxScore.score {
			maxScore.score = score.score
			maxScore.what = score.what
		}
	}

	if debug {
		maxScore.what = fmt.Sprintf("score:%.2f <- %s", maxScore.score, strings.TrimSuffix(maxScore.what, ", "))
	}

	return maxScore.score, maxScore.what
}

<<<<<<< HEAD
// scoreKind boosts a match based on the combination of language and kind. The
// language string comes from go-enry, the kind string from ctags.
func scoreKind(language string, kind ctags.SymbolKind) float64 {
=======
// sectionSlice will return data[sec.Start:sec.End] but will clip Start and
// End such that it won't be out of range.
func sectionSlice(data []byte, sec DocumentSection) []byte {
	l := uint32(len(data))
	if sec.Start >= l {
		return nil
	}
	if sec.End > l {
		sec.End = l
	}
	return data[sec.Start:sec.End]
}

// scoreSymbolKind boosts a match based on the combination of language, symbol
// and kind. The language string comes from go-enry, the symbol and kind from
// ctags.
func scoreSymbolKind(language string, filename []byte, sym []byte, kind string) float64 {
>>>>>>> b5a5fdc8
	var factor float64

	// Generic ranking which will be overriden by language specific ranking
	switch kind {
	case ctags.Type: // scip-ctags regression workaround https://github.com/sourcegraph/sourcegraph/issues/57659
		factor = 8
	case ctags.Class:
		factor = 10
	case ctags.Struct:
		factor = 9.5
	case ctags.Enum:
		factor = 9
	case ctags.Interface:
		factor = 8
	case ctags.Function, ctags.Method:
		factor = 7
	case ctags.Field:
		factor = 5.5
	case ctags.Constant:
		factor = 5
	case ctags.Variable:
		factor = 4
	default:
		// For all other kinds, assign a low score by default.
		factor = 1
	}

	switch language {
	case "Java", "java":
		switch kind {
		// 2022-03-30: go-ctags contains a regex rule for Java classes that sets "kind"
		// to "classes" instead of "c". We have to cover both cases to support existing
		// indexes.
		case ctags.Class:
			factor = 10
		case ctags.Enum:
			factor = 9
		case ctags.Interface:
			factor = 8
		case ctags.Method:
			factor = 7
		case ctags.Field:
			factor = 6
		case ctags.EnumConstant:
			factor = 5
		}
	case "Kotlin", "kotlin":
		switch kind {
		case ctags.Class:
			factor = 10
		case ctags.Interface:
			factor = 9
		case ctags.Method:
			factor = 8
		case ctags.TypeAlias:
			factor = 7
		case ctags.Constant:
			factor = 6
		case ctags.Variable:
			factor = 5
		}
	case "Go", "go":
		switch kind {
		// scip-ctags regression workaround https://github.com/sourcegraph/sourcegraph/issues/57659
		// for each case a description of the fields in ctags in the comment
<<<<<<< HEAD
		case ctags.Type: // interface struct talias
			factor = 10
		case ctags.Interface: // interfaces
=======
		case "type": // interface struct talias
			factor = 9
		case "method", "function": // methodSpec func
			factor = 8
		case "variable": // var member
			factor = 7
		case "constant": // const
			factor = 6

		case "interface": // interfaces
>>>>>>> b5a5fdc8
			factor = 10
		case ctags.Struct: // structs
			factor = 9
		case ctags.TypeAlias: // type aliases
			factor = 9
		case ctags.MethodSpec: // interface method specification
			factor = 8.5
		case ctags.Method, ctags.Function: // functions
			factor = 8
		case ctags.Field: // struct fields
			factor = 7
		case ctags.Constant: // constants
			factor = 6
		case ctags.Variable: // variables
			factor = 5
		}

		// Boost exported go symbols. Same implementation as token.IsExported
		if ch, _ := utf8.DecodeRune(sym); unicode.IsUpper(ch) {
			factor += 0.5
		}

		if bytes.HasSuffix(filename, []byte("_test.go")) {
			factor *= 0.8
		}

		// Could also rank on:
		//
		//   - anonMember  struct anonymous members
		//   - packageName name for specifying imported package
		//   - receiver    receivers
		//   - package     packages
		//   - type        types
		//   - unknown     unknown
	case "C++", "c++":
		switch kind {
		case ctags.Class: // classes
			factor = 10
		case ctags.Enum: // enumeration names
			factor = 9
		case ctags.Function: // function definitions
			factor = 8
		case ctags.Struct: // structure names
			factor = 7
		case ctags.Union: // union names
			factor = 6
		case ctags.TypeAlias: // typedefs
			factor = 5
		case ctags.Field: // class, struct, and union members
			factor = 4
		case ctags.Variable: // varialbe definitions
			factor = 3
		}
	// Could also rank on:
	// NAME        DESCRIPTION
	// macro       macro definitions
	// enumerator  enumerators (values inside an enumeration)
	// header      included header files
	// namespace   namespaces
	// variable    variable definitions
	case "Scala", "scala":
		switch kind {
		case ctags.Class:
			factor = 10
		case ctags.Interface:
			factor = 9
		case ctags.Object:
			factor = 8
		case ctags.Function:
			factor = 7
		case ctags.Type:
			factor = 6
		case ctags.Variable:
			factor = 5
		case ctags.Package:
			factor = 4
		}
	case "Python", "python":
		switch kind {
		case ctags.Class: // classes
			factor = 10
		case ctags.Function: // function definitions
			factor = 8
		case ctags.Field: // class, struct, and union members
			factor = 4
		case ctags.Variable: // variable definitions
			factor = 3
		case ctags.Local: // local variables
			factor = 2
		}
		// Could also rank on:
		//
		//   - namespace name referring a module defined in other file
		//   - module    modules
		//   - unknown   name referring a class/variable/function/module defined in other module
		//   - parameter function parameters
	case "Ruby", "ruby":
		switch kind {
		case ctags.Class:
			factor = 10
		case ctags.Method:
			factor = 9
		case ctags.MethodAlias:
			factor = 8
		case ctags.Module:
			factor = 7
		case ctags.SingletonMethod:
			factor = 6
		case ctags.Constant:
			factor = 5
		case ctags.Accessor:
			factor = 4
		case ctags.Library:
			factor = 3
		}
	case "PHP", "php":
		switch kind {
		case ctags.Class:
			factor = 10
		case ctags.Interface:
			factor = 9
		case ctags.Function:
			factor = 8
		case ctags.Trait:
			factor = 7
		case ctags.Define:
			factor = 6
		case ctags.Namespace:
			factor = 5
		case ctags.MethodAlias:
			factor = 4
		case ctags.Variable:
			factor = 3
		case ctags.Local:
			factor = 3
		}
	case "GraphQL", "graphql":
		switch kind {
		case ctags.Type:
			factor = 10
		}
	case "Markdown", "markdown":
		// Headers are good signal in docs, but do not rank as highly as code.
		switch kind {
		case ctags.Chapter: // #
			factor = 4
		case ctags.Section: // ##
			factor = 3
		case ctags.Subsection: // ###
			factor = 2
		}
	}

	return factor * scoreKindMatch
}

type matchScoreSlice []LineMatch

func (m matchScoreSlice) Len() int           { return len(m) }
func (m matchScoreSlice) Swap(i, j int)      { m[i], m[j] = m[j], m[i] }
func (m matchScoreSlice) Less(i, j int) bool { return m[i].Score > m[j].Score }

type chunkMatchScoreSlice []ChunkMatch

func (m chunkMatchScoreSlice) Len() int           { return len(m) }
func (m chunkMatchScoreSlice) Swap(i, j int)      { m[i], m[j] = m[j], m[i] }
func (m chunkMatchScoreSlice) Less(i, j int) bool { return m[i].Score > m[j].Score }

type fileMatchesByScore []FileMatch

func (m fileMatchesByScore) Len() int           { return len(m) }
func (m fileMatchesByScore) Swap(i, j int)      { m[i], m[j] = m[j], m[i] }
func (m fileMatchesByScore) Less(i, j int) bool { return m[i].Score > m[j].Score }

func sortMatchesByScore(ms []LineMatch) {
	sort.Sort(matchScoreSlice(ms))
}

func sortChunkMatchesByScore(ms []ChunkMatch) {
	sort.Sort(chunkMatchScoreSlice(ms))
}

var doNovelty = os.Getenv("ZOEKT_NOVELTY_DISABLE") == ""

// SortFiles sorts files matches in the order we want to present results to
// users. The order depends on the match score, which includes both
// query-dependent signals like word overlap, and file-only signals like the
// file ranks (if file ranks are enabled).
//
// We don't only use the scores, we will also boost some results to present
// files with novel extensions.
func SortFiles(ms []FileMatch) {
	sort.Sort(fileMatchesByScore(ms))

	if doNovelty {
		// Experimentally boost something into the third filematch
		boostNovelExtension(ms, 2, 0.9)
	}
}

func boostNovelExtension(ms []FileMatch, boostOffset int, minScoreRatio float64) {
	if len(ms) <= boostOffset+1 {
		return
	}

	top := ms[:boostOffset]
	candidates := ms[boostOffset:]

	// Don't bother boosting something which is significantly different to the
	// result it replaces.
	minScoreForNovelty := candidates[0].Score * minScoreRatio

	// We want to look for an ext that isn't in the top exts
	exts := make([]string, len(top))
	for i := range top {
		exts[i] = path.Ext(top[i].FileName)
	}

	for i := range candidates {
		// Do not assume sorted due to boostNovelExtension being called on subsets
		if candidates[i].Score < minScoreForNovelty {
			continue
		}

		if slices.Contains(exts, path.Ext(candidates[i].FileName)) {
			continue
		}

		// Found what we are looking for, now boost to front of candidates (which
		// is ms[boostOffset])
		for ; i > 0; i-- {
			candidates[i], candidates[i-1] = candidates[i-1], candidates[i]
		}
		return
	}
}<|MERGE_RESOLUTION|>--- conflicted
+++ resolved
@@ -25,11 +25,8 @@
 	"unicode"
 	"unicode/utf8"
 
-<<<<<<< HEAD
 	"github.com/sourcegraph/zoekt/ctags"
-=======
 	"golang.org/x/exp/slices"
->>>>>>> b5a5fdc8
 )
 
 var _ = log.Println
@@ -568,13 +565,9 @@
 				si = p.id.symbols.data(start + uint32(secIdx))
 			}
 			if si != nil {
-<<<<<<< HEAD
 				symbolKind := ctags.ParseSymbolKind(si.Kind)
-				addScore(fmt.Sprintf("kind:%s:%s", language, si.Kind), scoreKind(language, symbolKind))
-=======
 				sym := sectionSlice(data, sec)
-				addScore(fmt.Sprintf("kind:%s:%s", language, si.Kind), scoreSymbolKind(language, filename, sym, si.Kind))
->>>>>>> b5a5fdc8
+				addScore(fmt.Sprintf("kind:%s:%s", language, si.Kind), scoreSymbolKind(language, filename, sym, symbolKind))
 			}
 		}
 
@@ -656,13 +649,9 @@
 			}
 			if si != nil {
 				// the LineFragment may not be on a symbol, then si will be nil.
-<<<<<<< HEAD
 				symbolKind := ctags.ParseSymbolKind(si.Kind)
-				addScore(fmt.Sprintf("kind:%s:%s", language, si.Kind), scoreKind(language, symbolKind))
-=======
 				sym := sectionSlice(data, sec)
-				addScore(fmt.Sprintf("kind:%s:%s", language, si.Kind), scoreSymbolKind(language, filename, sym, si.Kind))
->>>>>>> b5a5fdc8
+				addScore(fmt.Sprintf("kind:%s:%s", language, si.Kind), scoreSymbolKind(language, filename, sym, symbolKind))
 			}
 		}
 
@@ -679,11 +668,6 @@
 	return maxScore.score, maxScore.what
 }
 
-<<<<<<< HEAD
-// scoreKind boosts a match based on the combination of language and kind. The
-// language string comes from go-enry, the kind string from ctags.
-func scoreKind(language string, kind ctags.SymbolKind) float64 {
-=======
 // sectionSlice will return data[sec.Start:sec.End] but will clip Start and
 // End such that it won't be out of range.
 func sectionSlice(data []byte, sec DocumentSection) []byte {
@@ -697,11 +681,11 @@
 	return data[sec.Start:sec.End]
 }
 
+
 // scoreSymbolKind boosts a match based on the combination of language, symbol
 // and kind. The language string comes from go-enry, the symbol and kind from
 // ctags.
-func scoreSymbolKind(language string, filename []byte, sym []byte, kind string) float64 {
->>>>>>> b5a5fdc8
+func scoreSymbolKind(language string, filename []byte, sym []byte, kind ctags.SymbolKind) float64 {
 	var factor float64
 
 	// Generic ranking which will be overriden by language specific ranking
@@ -767,22 +751,9 @@
 		switch kind {
 		// scip-ctags regression workaround https://github.com/sourcegraph/sourcegraph/issues/57659
 		// for each case a description of the fields in ctags in the comment
-<<<<<<< HEAD
 		case ctags.Type: // interface struct talias
-			factor = 10
+			factor = 9
 		case ctags.Interface: // interfaces
-=======
-		case "type": // interface struct talias
-			factor = 9
-		case "method", "function": // methodSpec func
-			factor = 8
-		case "variable": // var member
-			factor = 7
-		case "constant": // const
-			factor = 6
-
-		case "interface": // interfaces
->>>>>>> b5a5fdc8
 			factor = 10
 		case ctags.Struct: // structs
 			factor = 9
