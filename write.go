--- conflicted
+++ resolved
@@ -32,15 +32,9 @@
 	// sections.
 	//
 	// A tagged section is:
-<<<<<<< HEAD
-	// Varint TagLen, Tag String, Varint SecType, Section
-	//
-	// Section type is indicated because simpleSections and
-=======
 	// Varint TagLen, Tag String, Varint Kind, Section
 	//
 	// Section kind is indicated because simpleSections and
->>>>>>> cb1389c8
 	// compoundSections have different lengths.
 	w.U32(0)
 	secs := toc.sectionsTaggedList()
@@ -188,23 +182,14 @@
 	}
 
 	if err := b.writeJSON(&IndexMetadata{
-<<<<<<< HEAD
-		IndexFormatVersion:    IndexFormatVersion,
-		IndexTime:             time.Now(),
-		IndexFeatureVersion:   FeatureVersion,
-=======
 		IndexFormatVersion:    b.indexFormatVersion,
 		IndexTime:             indexTime,
 		IndexFeatureVersion:   b.featureVersion,
->>>>>>> cb1389c8
 		IndexMinReaderVersion: WriteMinFeatureVersion,
 		PlainASCII:            b.contentPostings.isPlainASCII && b.namePostings.isPlainASCII,
 		LanguageMap:           b.languageMap,
 		ZoektVersion:          Version,
-<<<<<<< HEAD
-=======
 		ID:                    b.ID,
->>>>>>> cb1389c8
 	}, &toc.metaData, w); err != nil {
 		return err
 	}
