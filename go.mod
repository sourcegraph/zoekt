module github.com/sourcegraph/zoekt

require (
	cloud.google.com/go/profiler v0.2.0
	github.com/RoaringBitmap/roaring v0.9.4
	github.com/andygrunwald/go-gerrit v0.0.0-20220427111355-d3e91fbf2db5
	github.com/bmatcuk/doublestar v1.3.4
	github.com/fsnotify/fsnotify v1.5.4
	github.com/gfleury/go-bitbucket-v1 v0.0.0-20220418082332-711d7d5e805f
	github.com/go-enry/go-enry/v2 v2.8.2
	github.com/go-git/go-git/v5 v5.4.2
	github.com/gobwas/glob v0.2.3
	github.com/google/go-cmp v0.5.8
	github.com/google/go-github/v27 v27.0.6
	github.com/google/slothfs v0.0.0-20190717100203-59c1163fd173
	github.com/grafana/regexp v0.0.0-20220304100321-149c8afcd6cb
	github.com/hashicorp/go-retryablehttp v0.7.1
	github.com/keegancsmith/rpc v1.3.0
	github.com/keegancsmith/tmpfriend v0.0.0-20180423180255-86e88902a513
	github.com/kylelemons/godebug v1.1.0
	github.com/mxk/go-flowrate v0.0.0-20140419014527-cca7078d478f
	github.com/opentracing/opentracing-go v1.2.0
	github.com/peterbourgon/ff/v3 v3.1.2
	github.com/pkg/errors v0.9.1
	github.com/prometheus/client_golang v1.12.1
	github.com/rs/xid v1.4.0
	github.com/sourcegraph/go-ctags v0.0.0-20220611154803-db463692f037
	github.com/sourcegraph/log v0.0.0-20220818075705-a73424c8bbf9
	github.com/uber/jaeger-client-go v2.30.0+incompatible
	github.com/uber/jaeger-lib v2.4.1+incompatible
	github.com/xanzy/go-gitlab v0.64.0
	go.opentelemetry.io/contrib/propagators/jaeger v1.9.0
	go.opentelemetry.io/contrib/propagators/ot v1.9.0
	go.opentelemetry.io/otel v1.9.0
	go.opentelemetry.io/otel/bridge/opentracing v1.9.0
	go.opentelemetry.io/otel/exporters/otlp/otlptrace v1.9.0
	go.opentelemetry.io/otel/exporters/otlp/otlptrace/otlptracegrpc v1.9.0
	go.opentelemetry.io/otel/exporters/otlp/otlptrace/otlptracehttp v1.9.0
	go.opentelemetry.io/otel/sdk v1.9.0
	go.opentelemetry.io/otel/trace v1.9.0
	go.uber.org/atomic v1.9.0
	go.uber.org/automaxprocs v1.5.1
	golang.org/x/net v0.0.0-20220425223048-2871e0cb64e4
	golang.org/x/oauth2 v0.0.0-20220411215720-9780585627b5
	golang.org/x/sync v0.0.0-20210220032951-036812b2e83c
	gopkg.in/natefinch/lumberjack.v2 v2.0.0
)

require (
	cloud.google.com/go v0.101.0 // indirect
	cloud.google.com/go/compute v1.6.1 // indirect
	github.com/HdrHistogram/hdrhistogram-go v1.1.2 // indirect
	github.com/Microsoft/go-winio v0.5.2 // indirect
	github.com/ProtonMail/go-crypto v0.0.0-20220407094043-a94812496cf5 // indirect
	github.com/acomagu/bufpipe v1.0.3 // indirect
	github.com/beorn7/perks v1.0.1 // indirect
	github.com/bits-and-blooms/bitset v1.2.2 // indirect
	github.com/cenkalti/backoff/v4 v4.1.3 // indirect
	github.com/cespare/xxhash/v2 v2.1.2 // indirect
	github.com/cockroachdb/errors v1.9.0 // indirect
	github.com/cockroachdb/logtags v0.0.0-20211118104740-dabe8e521a4f // indirect
	github.com/cockroachdb/redact v1.1.3 // indirect
	github.com/emirpasic/gods v1.18.1 // indirect
	github.com/fatih/color v1.13.0 // indirect
	github.com/getsentry/sentry-go v0.13.0 // indirect
	github.com/go-enry/go-oniguruma v1.2.1 // indirect
	github.com/go-git/gcfg v1.5.0 // indirect
	github.com/go-git/go-billy/v5 v5.3.1 // indirect
<<<<<<< HEAD
	github.com/go-logr/logr v1.2.3 // indirect
	github.com/go-logr/stdr v1.2.2 // indirect
=======
	github.com/gogo/protobuf v1.3.2 // indirect
>>>>>>> 1d4dc3c8
	github.com/golang/groupcache v0.0.0-20210331224755-41bb18bfe9da // indirect
	github.com/golang/protobuf v1.5.2 // indirect
	github.com/google/go-querystring v1.1.0 // indirect
	github.com/google/pprof v0.0.0-20220412212628-83db2b799d1f // indirect
	github.com/google/uuid v1.3.0 // indirect
	github.com/googleapis/gax-go/v2 v2.3.0 // indirect
	github.com/grpc-ecosystem/grpc-gateway/v2 v2.7.0 // indirect
	github.com/hashicorp/go-cleanhttp v0.5.2 // indirect
	github.com/hashicorp/go-hclog v0.16.2 // indirect
	github.com/imdario/mergo v0.3.12 // indirect
	github.com/jbenet/go-context v0.0.0-20150711004518-d14ea06fba99 // indirect
	github.com/kevinburke/ssh_config v1.2.0 // indirect
	github.com/kr/pretty v0.3.0 // indirect
	github.com/kr/text v0.2.0 // indirect
	github.com/mattn/go-colorable v0.1.12 // indirect
	github.com/mattn/go-isatty v0.0.14 // indirect
	github.com/matttproud/golang_protobuf_extensions v1.0.1 // indirect
	github.com/mitchellh/go-homedir v1.1.0 // indirect
	github.com/mitchellh/mapstructure v1.5.0 // indirect
	github.com/mschoch/smat v0.2.0 // indirect
	github.com/prometheus/client_model v0.2.0 // indirect
	github.com/prometheus/common v0.32.1 // indirect
	github.com/prometheus/procfs v0.7.3 // indirect
	github.com/rogpeppe/go-internal v1.8.1 // indirect
	github.com/sergi/go-diff v1.2.0 // indirect
	github.com/stretchr/objx v0.2.0 // indirect
	github.com/xanzy/ssh-agent v0.3.1 // indirect
	go.opencensus.io v0.23.0 // indirect
<<<<<<< HEAD
	go.opentelemetry.io/otel/exporters/otlp/internal/retry v1.9.0 // indirect
	go.opentelemetry.io/proto/otlp v0.18.0 // indirect
	go.uber.org/multierr v1.8.0 // indirect
=======
	go.uber.org/multierr v1.6.0 // indirect
	go.uber.org/zap v1.21.0 // indirect
>>>>>>> 1d4dc3c8
	golang.org/x/crypto v0.0.0-20220427172511-eb4f295cb31f // indirect
	golang.org/x/sys v0.0.0-20220520151302-bc2c85ada10a // indirect
	golang.org/x/text v0.3.7 // indirect
	golang.org/x/time v0.0.0-20220411224347-583f2d630306 // indirect
	google.golang.org/api v0.77.0 // indirect
	google.golang.org/appengine v1.6.7 // indirect
	google.golang.org/genproto v0.0.0-20220502173005-c8bf987b8c21 // indirect
	google.golang.org/grpc v1.46.2 // indirect
	google.golang.org/protobuf v1.28.0 // indirect
	gopkg.in/warnings.v0 v0.1.2 // indirect
)

go 1.18<|MERGE_RESOLUTION|>--- conflicted
+++ resolved
@@ -66,12 +66,9 @@
 	github.com/go-enry/go-oniguruma v1.2.1 // indirect
 	github.com/go-git/gcfg v1.5.0 // indirect
 	github.com/go-git/go-billy/v5 v5.3.1 // indirect
-<<<<<<< HEAD
 	github.com/go-logr/logr v1.2.3 // indirect
 	github.com/go-logr/stdr v1.2.2 // indirect
-=======
 	github.com/gogo/protobuf v1.3.2 // indirect
->>>>>>> 1d4dc3c8
 	github.com/golang/groupcache v0.0.0-20210331224755-41bb18bfe9da // indirect
 	github.com/golang/protobuf v1.5.2 // indirect
 	github.com/google/go-querystring v1.1.0 // indirect
@@ -100,14 +97,10 @@
 	github.com/stretchr/objx v0.2.0 // indirect
 	github.com/xanzy/ssh-agent v0.3.1 // indirect
 	go.opencensus.io v0.23.0 // indirect
-<<<<<<< HEAD
 	go.opentelemetry.io/otel/exporters/otlp/internal/retry v1.9.0 // indirect
 	go.opentelemetry.io/proto/otlp v0.18.0 // indirect
 	go.uber.org/multierr v1.8.0 // indirect
-=======
-	go.uber.org/multierr v1.6.0 // indirect
 	go.uber.org/zap v1.21.0 // indirect
->>>>>>> 1d4dc3c8
 	golang.org/x/crypto v0.0.0-20220427172511-eb4f295cb31f // indirect
 	golang.org/x/sys v0.0.0-20220520151302-bc2c85ada10a // indirect
 	golang.org/x/text v0.3.7 // indirect
